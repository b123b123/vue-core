--- conflicted
+++ resolved
@@ -1,10 +1,6 @@
 {
   "private": true,
-<<<<<<< HEAD
   "version": "0.0.0-vapor",
-=======
-  "version": "3.4.0-alpha.4",
->>>>>>> 0dc875d5
   "packageManager": "pnpm@8.11.0",
   "type": "module",
   "scripts": {
