--- conflicted
+++ resolved
@@ -4,8 +4,6 @@
   autoInstallPeers: true
   excludeLinksFromLockfile: false
 
-<<<<<<< HEAD
-=======
 catalogs:
   default:
     '@babel/parser':
@@ -27,7 +25,6 @@
       specifier: ^5.4.0
       version: 5.4.0
 
->>>>>>> 23e09880
 importers:
 
   .:
@@ -70,14 +67,10 @@
         version: 6.1.4
       '@vitest/coverage-istanbul':
         specifier: ^1.6.0
-<<<<<<< HEAD
-        version: 1.6.0(vitest@1.6.0(@types/node@20.14.13)(@vitest/ui@1.6.0)(jsdom@24.1.1)(sass@1.77.8)(terser@5.31.1))
+        version: 1.6.0(vitest@1.6.0(@types/node@20.14.14)(@vitest/ui@1.6.0)(jsdom@24.1.1)(sass@1.77.8))
       '@vitest/ui':
         specifier: ^1.6.0
         version: 1.6.0(vitest@1.6.0)
-=======
-        version: 1.6.0(vitest@1.6.0(@types/node@20.14.14)(jsdom@24.1.1)(sass@1.77.8))
->>>>>>> 23e09880
       '@vue/consolidate':
         specifier: 1.0.0
         version: 1.0.0
@@ -101,11 +94,7 @@
         version: 3.1.0(eslint@9.8.0)(typescript@5.5.4)
       eslint-plugin-vitest:
         specifier: ^0.5.4
-<<<<<<< HEAD
-        version: 0.5.4(eslint@9.8.0)(typescript@5.4.5)(vitest@1.6.0(@types/node@20.14.13)(@vitest/ui@1.6.0)(jsdom@24.1.1)(sass@1.77.8)(terser@5.31.1))
-=======
-        version: 0.5.4(eslint@9.8.0)(typescript@5.5.4)(vitest@1.6.0(@types/node@20.14.14)(jsdom@24.1.1)(sass@1.77.8))
->>>>>>> 23e09880
+        version: 0.5.4(eslint@9.8.0)(typescript@5.5.4)(vitest@1.6.0(@types/node@20.14.14)(@vitest/ui@1.6.0)(jsdom@24.1.1)(sass@1.77.8))
       estree-walker:
         specifier: 'catalog:'
         version: 2.0.2
@@ -192,14 +181,13 @@
         version: 5.4.0(@types/node@20.14.14)(sass@1.77.8)
       vitest:
         specifier: ^1.6.0
-<<<<<<< HEAD
-        version: 1.6.0(@types/node@20.14.13)(@vitest/ui@1.6.0)(jsdom@24.1.1)(sass@1.77.8)(terser@5.31.1)
+        version: 1.6.0(@types/node@20.14.14)(@vitest/ui@1.6.0)(jsdom@24.1.1)(sass@1.77.8)
 
   benchmark:
     dependencies:
       '@vitejs/plugin-vue':
         specifier: npm:@vue-vapor/vite-plugin-vue@0.0.0-alpha.6
-        version: '@vue-vapor/vite-plugin-vue@0.0.0-alpha.6(vite@5.3.3(@types/node@20.14.13)(sass@1.77.8)(terser@5.31.1))(vue@3.4.36(typescript@5.4.5))'
+        version: '@vue-vapor/vite-plugin-vue@0.0.0-alpha.6(vite@5.3.3(@types/node@20.14.14)(sass@1.77.8))(vue@3.5.0-beta.1(typescript@5.5.4))'
       connect:
         specifier: ^3.7.0
         version: 3.7.0
@@ -208,14 +196,11 @@
         version: 2.0.4
       vite:
         specifier: ^5.0.12
-        version: 5.3.3(@types/node@20.14.13)(sass@1.77.8)(terser@5.31.1)
+        version: 5.3.3(@types/node@20.14.14)(sass@1.77.8)
     devDependencies:
       '@types/connect':
         specifier: ^3.4.38
         version: 3.4.38
-=======
-        version: 1.6.0(@types/node@20.14.14)(jsdom@24.1.1)(sass@1.77.8)
->>>>>>> 23e09880
 
   packages/compiler-core:
     dependencies:
@@ -521,16 +506,16 @@
     devDependencies:
       '@vitejs/plugin-vue':
         specifier: npm:@vue-vapor/vite-plugin-vue@0.0.0-alpha.4
-        version: '@vue-vapor/vite-plugin-vue@0.0.0-alpha.4(vite@5.2.9(@types/node@20.14.13)(sass@1.77.8)(terser@5.31.1))(vue@packages+vue)'
+        version: '@vue-vapor/vite-plugin-vue@0.0.0-alpha.4(vite@5.2.9(@types/node@20.14.14)(sass@1.77.8))(vue@packages+vue)'
       vite:
         specifier: ^5.0.12
-        version: 5.2.9(@types/node@20.14.13)(sass@1.77.8)(terser@5.31.1)
+        version: 5.2.9(@types/node@20.14.14)(sass@1.77.8)
       vite-hyper-config:
         specifier: ^0.2.1
-        version: 0.2.1(@types/node@20.14.13)(sass@1.77.8)(terser@5.31.1)(vite@5.2.9(@types/node@20.14.13)(sass@1.77.8)(terser@5.31.1))
+        version: 0.2.1(@types/node@20.14.14)(sass@1.77.8)(vite@5.2.9(@types/node@20.14.14)(sass@1.77.8))
       vite-plugin-inspect:
         specifier: ^0.7.42
-        version: 0.7.42(rollup@4.19.1)(vite@5.2.9(@types/node@20.14.13)(sass@1.77.8)(terser@5.31.1))
+        version: 0.7.42(rollup@4.20.0)(vite@5.2.9(@types/node@20.14.14)(sass@1.77.8))
 
 packages:
 
@@ -1384,16 +1369,14 @@
   '@types/semver@7.5.8':
     resolution: {integrity: sha512-I8EUhyrgfLrcTkzV3TSsGyl1tSuPrEDzr0yd5m90UgNxQkyDXULk3b6MlQqTCpZpNtWe1K0hzclnZkTcLBe2UQ==}
 
-<<<<<<< HEAD
+  '@types/serve-handler@6.1.4':
+    resolution: {integrity: sha512-aXy58tNie0NkuSCY291xUxl0X+kGYy986l4kqW6Gi4kEXgr6Tx0fpSH7YwUSa5usPpG3s9DBeIR6hHcDtL2IvQ==}
+
+  '@types/trusted-types@2.0.7':
+    resolution: {integrity: sha512-ScaPdn1dQczgbl0QFTeTOmVHFULt394XJgOQNoyVhZ6r2vLnMLJfBPd53SB52T/3G36VI1/g2MZaX0cwDuXsfw==}
+
   '@types/web-bluetooth@0.0.20':
     resolution: {integrity: sha512-g9gZnnXVq7gM7v3tJCWV/qw7w+KeOlSHAhgF9RytFyifW6AF61hdT2ucrYhPq9hLs5JIryeupHV3qGk95dH9ow==}
-=======
-  '@types/serve-handler@6.1.4':
-    resolution: {integrity: sha512-aXy58tNie0NkuSCY291xUxl0X+kGYy986l4kqW6Gi4kEXgr6Tx0fpSH7YwUSa5usPpG3s9DBeIR6hHcDtL2IvQ==}
-
-  '@types/trusted-types@2.0.7':
-    resolution: {integrity: sha512-ScaPdn1dQczgbl0QFTeTOmVHFULt394XJgOQNoyVhZ6r2vLnMLJfBPd53SB52T/3G36VI1/g2MZaX0cwDuXsfw==}
->>>>>>> 23e09880
 
   '@types/yauzl@2.10.3':
     resolution: {integrity: sha512-oJoftv0LSuaDZE3Le4DbKX+KS9G36NzOeSap90UIK0yMA/NhKJhqlSGtNDORNRaIbQfzjXDrQa0ytJ6mNRGz/Q==}
@@ -1528,41 +1511,41 @@
       vite: ^5.0.0
       vue: '*'
 
-  '@vue/compiler-core@3.4.36':
-    resolution: {integrity: sha512-qBkndgpwFKdupmOPoiS10i7oFdN7a+4UNDlezD0GlQ1kuA1pNrscg9g12HnB5E8hrWSuEftRsbJhL1HI2zpJhg==}
-
-  '@vue/compiler-dom@3.4.36':
-    resolution: {integrity: sha512-eEIjy4GwwZTFon/Y+WO8tRRNGqylaRlA79T1RLhUpkOzJ7EtZkkb8MurNfkqY6x6Qiu0R7ESspEF7GkPR/4yYg==}
-
-  '@vue/compiler-sfc@3.4.36':
-    resolution: {integrity: sha512-rhuHu7qztt/rNH90dXPTzhB7hLQT2OC4s4GrPVqmzVgPY4XBlfWmcWzn4bIPEWNImt0CjO7kfHAf/1UXOtx3vw==}
-
-  '@vue/compiler-ssr@3.4.36':
-    resolution: {integrity: sha512-Wt1zyheF0zVvRJyhY74uxQbnkXV2Le/JPOrAxooR4rFYKC7cFr+cRqW6RU3cM/bsTy7sdZ83IDuy/gLPSfPGng==}
+  '@vue/compiler-core@3.5.0-beta.1':
+    resolution: {integrity: sha512-MLP2yH21NFnVn+WhUsrRFR+wwXuBWHQ4YmXou1zVaXSfwqwGonf0KC7FBbXz3RbqPH0v2yksWpZFJYnTY++yNQ==}
+
+  '@vue/compiler-dom@3.5.0-beta.1':
+    resolution: {integrity: sha512-DAC/58eo5XlYdrUXRIf3eWDMbKWM1I85bQfIRIqt7vCE2a2yGmx2LIyI/BEio4uI1Sdf/g16kOzk3BDmFkr1GA==}
+
+  '@vue/compiler-sfc@3.5.0-beta.1':
+    resolution: {integrity: sha512-0139cGju9//Wpm90rtwDy6+/1s61Ba04Mn8+X1Xgo6D9xR3h7yLmgHU7OvG9Mh3LwtlB0sQIUeYZMvF995r4ww==}
+
+  '@vue/compiler-ssr@3.5.0-beta.1':
+    resolution: {integrity: sha512-aC58zZiLS//lqH6DdOPicv5crn8uSkBMilpGR1lKISViI09n5Gz0Ov0c35lYiVk9WifshTXU+BPQut3huKYySA==}
 
   '@vue/consolidate@1.0.0':
     resolution: {integrity: sha512-oTyUE+QHIzLw2PpV14GD/c7EohDyP64xCniWTcqcEmTd699eFqTIwOmtDYjcO1j3QgdXoJEoWv1/cCdLrRoOfg==}
     engines: {node: '>= 0.12.0'}
 
-  '@vue/reactivity@3.4.36':
-    resolution: {integrity: sha512-wN1aoCwSoqrt1yt8wO0gc13QaC+Vk1o6AoSt584YHNnz6TGDhh1NCMUYgAnvp4HEIkLdGsaC1bvu/P+wpoDEXw==}
+  '@vue/reactivity@3.5.0-beta.1':
+    resolution: {integrity: sha512-3dBZPdQxGcVCgeJv9KlGuK8a++PUj+OAJ8U89h+77SHMDAKXpLLjnpL+VfreAl37Z39ye4AJyfeYvaXV7fdlcA==}
 
   '@vue/repl@4.3.1':
     resolution: {integrity: sha512-yzUuLhR+MqOGBDES+xbnm27SfPIEv7XKwhFWWpQhL7HUbXj77GVu+x50Q56JhCWWKTUJzk9MOvAn7bSgdvB5og==}
 
-  '@vue/runtime-core@3.4.36':
-    resolution: {integrity: sha512-9+TR14LAVEerZWLOm/N/sG2DVYhrH2bKgFrbH/FVt/Q8Jdw4OtdcGMRC6Tx8VAo0DA1eqAqrZaX0fbOaOxxZ4A==}
-
-  '@vue/runtime-dom@3.4.36':
-    resolution: {integrity: sha512-2Qe2fKkLxgZBVvHrG0QMNLL4bsx7Ae88pyXebY2WnQYABpOnGYvA+axMbcF9QwM4yxnsv+aELbC0eiNVns7mGw==}
-
-  '@vue/server-renderer@3.4.36':
-    resolution: {integrity: sha512-2XW90Rq8+Y7S1EIsAuubZVLm0gCU8HYb5mRAruFdwfC3XSOU5/YKePz29csFzsch8hXaY5UHh7ZMddmi1XTJEA==}
+  '@vue/runtime-core@3.5.0-beta.1':
+    resolution: {integrity: sha512-j+ivXaIRSZbJJGf9ZZpcf+4vqM3DC3AMgmoRrQ8DJExYIU6mvpkSNUfPRBw3QROoD7BjcuImRN6Ia2QxnlwDfw==}
+
+  '@vue/runtime-dom@3.5.0-beta.1':
+    resolution: {integrity: sha512-16xac1YVuQtSsIQsY+94fHlg9QsQOxIZrr66kcHXYN9bSA8SqrTmA6JpfdwQfp+xQMVyRt+xb/K1c8plec9rxQ==}
+
+  '@vue/server-renderer@3.5.0-beta.1':
+    resolution: {integrity: sha512-siDsHX84Yb9nF5H2Xp5h8mb/qXftNbgFiEN2Dr9N1RUaPXcz9Ai4grbMg6yTVm8aoC4gCXBgDVms+QRqSX3Xdg==}
     peerDependencies:
-      vue: 3.4.36
-
-  '@vue/shared@3.4.36':
-    resolution: {integrity: sha512-fdPLStwl1sDfYuUftBaUVn2pIrVFDASYerZSrlBvVBfylObPA1gtcWJHy5Ox8jLEJ524zBibss488Q3SZtU1uA==}
+      vue: 3.5.0-beta.1
+
+  '@vue/shared@3.5.0-beta.1':
+    resolution: {integrity: sha512-RbjXOkVFA+92CWL8HLexUKIl3yUH0PGuzfjDtaNmr4WRP8vlA7xOyRm4iX+jl/KCbZb9JjC0r8yYWqNiMdeSJQ==}
 
   '@vueuse/core@10.9.0':
     resolution: {integrity: sha512-/1vjTol8SXnx6xewDEKfS0Ra//ncg4Hb0DaZiwKf7drgfMsKFExQ+FnnENcN6efPen+1kIzhLQoGSy0eDUVOMg==}
@@ -2095,16 +2078,11 @@
   eastasianwidth@0.2.0:
     resolution: {integrity: sha512-I88TYZWc9XiYHRQ4/3c5rjjfgkjhLyW2luGIheGERbNQ6OY7yTybanSpDXZa8y7VUP9YmDcYa+eyq4ca7iLqWA==}
 
-<<<<<<< HEAD
   ee-first@1.1.1:
     resolution: {integrity: sha512-WMwm9LhRUo+WUaRN+vRuETqG89IgZphVSNkdFgeb6sS/E4OrDIN7t48CAewSHXc6C8lefD8KKfr5vY61brQlow==}
 
-  electron-to-chromium@1.4.818:
-    resolution: {integrity: sha512-eGvIk2V0dGImV9gWLq8fDfTTsCAeMDwZqEPMr+jMInxZdnp9Us8UpovYpRCf9NQ7VOFgrN2doNSgvISbsbNpxA==}
-=======
   electron-to-chromium@1.5.5:
     resolution: {integrity: sha512-QR7/A7ZkMS8tZuoftC/jfqNkZLQO779SSW3YuZHP4eXpj3EffGLFcB/Xu9AAZQzLccTiCV+EmUo3ha4mQ9wnlA==}
->>>>>>> 23e09880
 
   emoji-regex@10.3.0:
     resolution: {integrity: sha512-QpLs9D9v9kArv4lfDEgg1X/gN5XLnf/A6l9cs8SPZLRZR3ZkY9+kwIQTxm+fsSej5UMYGE8fdoaZVIBlqG0XTw==}
@@ -3031,15 +3009,13 @@
     resolution: {integrity: sha512-1FlR+gjXK7X+AsAHso35MnyN5KqGwJRi/31ft6x0M194ht7S+rWAvd7PHss9xSKMzE0asv1pyIHaJYq+BbacAQ==}
     engines: {node: '>=12'}
 
-<<<<<<< HEAD
+  onetime@7.0.0:
+    resolution: {integrity: sha512-VXJjc87FScF88uafS3JllDgvAm+c/Slfz06lorj2uAY34rlUu0Nt+v8wreiImcrgAjjIHp1rXpTDlLOGw29WwQ==}
+    engines: {node: '>=18'}
+
   open@9.1.0:
     resolution: {integrity: sha512-OS+QTnw1/4vrf+9hh1jc1jnYjzSG4ttTBB8UxOwAnInG3Uo4ssetzC1ihqaIHjLJnA5GGlRl6QlZXOTQhRBUvg==}
     engines: {node: '>=14.16'}
-=======
-  onetime@7.0.0:
-    resolution: {integrity: sha512-VXJjc87FScF88uafS3JllDgvAm+c/Slfz06lorj2uAY34rlUu0Nt+v8wreiImcrgAjjIHp1rXpTDlLOGw29WwQ==}
-    engines: {node: '>=18'}
->>>>>>> 23e09880
 
   optionator@0.9.4:
     resolution: {integrity: sha512-6IpQ7mKUxRcZNLIObR0hz7lxsapSSIYNZJwXPGeF0mTVqGKFIXj1DQcMoT22S3ROcLyY/rz0PWaWZ9ayWmad9g==}
@@ -3801,7 +3777,6 @@
     engines: {node: ^18.0.0 || >=20.0.0}
     hasBin: true
 
-<<<<<<< HEAD
   vite-plugin-inspect@0.7.42:
     resolution: {integrity: sha512-JCyX86wr3siQc+p9Kd0t8VkFHAJag0RaQVIpdFGSv5FEaePEVB6+V/RGtz2dQkkGSXQzRWrPs4cU3dRKg32bXw==}
     engines: {node: '>=14'}
@@ -3842,10 +3817,34 @@
 
   vite@5.3.3:
     resolution: {integrity: sha512-NPQdeCU0Dv2z5fu+ULotpuq5yfCS1BzKUIPhNbP3YBfAMGJXbt2nS+sbTFu+qchaqWTD+H3JK++nRwr6XIcp6A==}
-=======
+    engines: {node: ^18.0.0 || >=20.0.0}
+    hasBin: true
+    peerDependencies:
+      '@types/node': ^18.0.0 || >=20.0.0
+      less: '*'
+      lightningcss: ^1.21.0
+      sass: '*'
+      stylus: '*'
+      sugarss: '*'
+      terser: ^5.4.0
+    peerDependenciesMeta:
+      '@types/node':
+        optional: true
+      less:
+        optional: true
+      lightningcss:
+        optional: true
+      sass:
+        optional: true
+      stylus:
+        optional: true
+      sugarss:
+        optional: true
+      terser:
+        optional: true
+
   vite@5.4.0:
     resolution: {integrity: sha512-5xokfMX0PIiwCMCMb9ZJcMyh5wbBun0zUzKib+L65vAZ8GY9ePZMXxFrHbr/Kyll2+LSCY7xtERPpxkBDKngwg==}
->>>>>>> 23e09880
     engines: {node: ^18.0.0 || >=20.0.0}
     hasBin: true
     peerDependencies:
@@ -3915,8 +3914,8 @@
       '@vue/composition-api':
         optional: true
 
-  vue@3.4.36:
-    resolution: {integrity: sha512-mIFvbLgjODfx3Iy1SrxOsiPpDb8Bo3EU+87ioimOZzZTOp15IEdAels70IjBOLO3ZFlLW5AhdwY4dWbXVQKYow==}
+  vue@3.5.0-beta.1:
+    resolution: {integrity: sha512-17ZEyGr4411DWSNM9E0nNzQ4IPCkFPeDffTL17IFF+vCwinn9o5VyJmHexa2qKiwoLJ4Ib+3IGo+eAEgafW+fA==}
     peerDependencies:
       typescript: '*'
     peerDependenciesMeta:
@@ -4641,7 +4640,7 @@
 
   '@types/connect@3.4.38':
     dependencies:
-      '@types/node': 20.14.13
+      '@types/node': 20.14.14
 
   '@types/estree@1.0.5': {}
 
@@ -4657,15 +4656,13 @@
 
   '@types/semver@7.5.8': {}
 
-<<<<<<< HEAD
+  '@types/serve-handler@6.1.4':
+    dependencies:
+      '@types/node': 20.14.14
+
+  '@types/trusted-types@2.0.7': {}
+
   '@types/web-bluetooth@0.0.20': {}
-=======
-  '@types/serve-handler@6.1.4':
-    dependencies:
-      '@types/node': 20.14.14
-
-  '@types/trusted-types@2.0.7': {}
->>>>>>> 23e09880
 
   '@types/yauzl@2.10.3':
     dependencies:
@@ -4796,11 +4793,7 @@
       vite: 5.4.0(@types/node@20.14.14)(sass@1.77.8)
       vue: link:packages/vue
 
-<<<<<<< HEAD
-  '@vitest/coverage-istanbul@1.6.0(vitest@1.6.0(@types/node@20.14.13)(@vitest/ui@1.6.0)(jsdom@24.1.1)(sass@1.77.8)(terser@5.31.1))':
-=======
-  '@vitest/coverage-istanbul@1.6.0(vitest@1.6.0(@types/node@20.14.14)(jsdom@24.1.1)(sass@1.77.8))':
->>>>>>> 23e09880
+  '@vitest/coverage-istanbul@1.6.0(vitest@1.6.0(@types/node@20.14.14)(@vitest/ui@1.6.0)(jsdom@24.1.1)(sass@1.77.8))':
     dependencies:
       debug: 4.3.6
       istanbul-lib-coverage: 3.2.2
@@ -4811,11 +4804,7 @@
       magicast: 0.3.4
       picocolors: 1.0.1
       test-exclude: 6.0.0
-<<<<<<< HEAD
-      vitest: 1.6.0(@types/node@20.14.13)(@vitest/ui@1.6.0)(jsdom@24.1.1)(sass@1.77.8)(terser@5.31.1)
-=======
-      vitest: 1.6.0(@types/node@20.14.14)(jsdom@24.1.1)(sass@1.77.8)
->>>>>>> 23e09880
+      vitest: 1.6.0(@types/node@20.14.14)(@vitest/ui@1.6.0)(jsdom@24.1.1)(sass@1.77.8)
     transitivePeerDependencies:
       - supports-color
 
@@ -4850,7 +4839,7 @@
       pathe: 1.1.2
       picocolors: 1.0.1
       sirv: 2.0.4
-      vitest: 1.6.0(@types/node@20.14.13)(@vitest/ui@1.6.0)(jsdom@24.1.1)(sass@1.77.8)(terser@5.31.1)
+      vitest: 1.6.0(@types/node@20.14.14)(@vitest/ui@1.6.0)(jsdom@24.1.1)(sass@1.77.8)
 
   '@vitest/utils@1.6.0':
     dependencies:
@@ -4859,73 +4848,73 @@
       loupe: 2.3.7
       pretty-format: 29.7.0
 
-  '@vue-vapor/vite-plugin-vue@0.0.0-alpha.4(vite@5.2.9(@types/node@20.14.13)(sass@1.77.8)(terser@5.31.1))(vue@packages+vue)':
-    dependencies:
-      vite: 5.2.9(@types/node@20.14.13)(sass@1.77.8)(terser@5.31.1)
+  '@vue-vapor/vite-plugin-vue@0.0.0-alpha.4(vite@5.2.9(@types/node@20.14.14)(sass@1.77.8))(vue@packages+vue)':
+    dependencies:
+      vite: 5.2.9(@types/node@20.14.14)(sass@1.77.8)
       vue: link:packages/vue
 
-  '@vue-vapor/vite-plugin-vue@0.0.0-alpha.6(vite@5.3.3(@types/node@20.14.13)(sass@1.77.8)(terser@5.31.1))(vue@3.4.36(typescript@5.4.5))':
-    dependencies:
-      vite: 5.3.3(@types/node@20.14.13)(sass@1.77.8)(terser@5.31.1)
-      vue: 3.4.36(typescript@5.4.5)
-
-  '@vue/compiler-core@3.4.36':
-    dependencies:
-      '@babel/parser': 7.24.7
-      '@vue/shared': 3.4.36
+  '@vue-vapor/vite-plugin-vue@0.0.0-alpha.6(vite@5.3.3(@types/node@20.14.14)(sass@1.77.8))(vue@3.5.0-beta.1(typescript@5.5.4))':
+    dependencies:
+      vite: 5.3.3(@types/node@20.14.14)(sass@1.77.8)
+      vue: 3.5.0-beta.1(typescript@5.5.4)
+
+  '@vue/compiler-core@3.5.0-beta.1':
+    dependencies:
+      '@babel/parser': 7.25.3
+      '@vue/shared': 3.5.0-beta.1
       entities: 5.0.0
       estree-walker: 2.0.2
       source-map-js: 1.2.0
 
-  '@vue/compiler-dom@3.4.36':
-    dependencies:
-      '@vue/compiler-core': 3.4.36
-      '@vue/shared': 3.4.36
-
-  '@vue/compiler-sfc@3.4.36':
-    dependencies:
-      '@babel/parser': 7.24.7
-      '@vue/compiler-core': 3.4.36
-      '@vue/compiler-dom': 3.4.36
-      '@vue/compiler-ssr': 3.4.36
-      '@vue/shared': 3.4.36
+  '@vue/compiler-dom@3.5.0-beta.1':
+    dependencies:
+      '@vue/compiler-core': 3.5.0-beta.1
+      '@vue/shared': 3.5.0-beta.1
+
+  '@vue/compiler-sfc@3.5.0-beta.1':
+    dependencies:
+      '@babel/parser': 7.25.3
+      '@vue/compiler-core': 3.5.0-beta.1
+      '@vue/compiler-dom': 3.5.0-beta.1
+      '@vue/compiler-ssr': 3.5.0-beta.1
+      '@vue/shared': 3.5.0-beta.1
       estree-walker: 2.0.2
-      magic-string: 0.30.10
-      postcss: 8.4.40
+      magic-string: 0.30.11
+      postcss: 8.4.41
       source-map-js: 1.2.0
 
-  '@vue/compiler-ssr@3.4.36':
-    dependencies:
-      '@vue/compiler-dom': 3.4.36
-      '@vue/shared': 3.4.36
+  '@vue/compiler-ssr@3.5.0-beta.1':
+    dependencies:
+      '@vue/compiler-dom': 3.5.0-beta.1
+      '@vue/shared': 3.5.0-beta.1
 
   '@vue/consolidate@1.0.0': {}
 
-  '@vue/reactivity@3.4.36':
-    dependencies:
-      '@vue/shared': 3.4.36
+  '@vue/reactivity@3.5.0-beta.1':
+    dependencies:
+      '@vue/shared': 3.5.0-beta.1
 
   '@vue/repl@4.3.1': {}
 
-  '@vue/runtime-core@3.4.36':
-    dependencies:
-      '@vue/reactivity': 3.4.36
-      '@vue/shared': 3.4.36
-
-  '@vue/runtime-dom@3.4.36':
-    dependencies:
-      '@vue/reactivity': 3.4.36
-      '@vue/runtime-core': 3.4.36
-      '@vue/shared': 3.4.36
+  '@vue/runtime-core@3.5.0-beta.1':
+    dependencies:
+      '@vue/reactivity': 3.5.0-beta.1
+      '@vue/shared': 3.5.0-beta.1
+
+  '@vue/runtime-dom@3.5.0-beta.1':
+    dependencies:
+      '@vue/reactivity': 3.5.0-beta.1
+      '@vue/runtime-core': 3.5.0-beta.1
+      '@vue/shared': 3.5.0-beta.1
       csstype: 3.1.3
 
-  '@vue/server-renderer@3.4.36(vue@3.4.36(typescript@5.4.5))':
-    dependencies:
-      '@vue/compiler-ssr': 3.4.36
-      '@vue/shared': 3.4.36
-      vue: 3.4.36(typescript@5.4.5)
-
-  '@vue/shared@3.4.36': {}
+  '@vue/server-renderer@3.5.0-beta.1(vue@3.5.0-beta.1(typescript@5.5.4))':
+    dependencies:
+      '@vue/compiler-ssr': 3.5.0-beta.1
+      '@vue/shared': 3.5.0-beta.1
+      vue: 3.5.0-beta.1(typescript@5.5.4)
+
+  '@vue/shared@3.5.0-beta.1': {}
 
   '@vueuse/core@10.9.0(vue@packages+vue)':
     dependencies:
@@ -5473,13 +5462,9 @@
 
   eastasianwidth@0.2.0: {}
 
-<<<<<<< HEAD
   ee-first@1.1.1: {}
 
-  electron-to-chromium@1.4.818: {}
-=======
   electron-to-chromium@1.5.5: {}
->>>>>>> 23e09880
 
   emoji-regex@10.3.0: {}
 
@@ -5646,20 +5631,12 @@
       - supports-color
       - typescript
 
-<<<<<<< HEAD
-  eslint-plugin-vitest@0.5.4(eslint@9.8.0)(typescript@5.4.5)(vitest@1.6.0(@types/node@20.14.13)(@vitest/ui@1.6.0)(jsdom@24.1.1)(sass@1.77.8)(terser@5.31.1)):
-=======
-  eslint-plugin-vitest@0.5.4(eslint@9.8.0)(typescript@5.5.4)(vitest@1.6.0(@types/node@20.14.14)(jsdom@24.1.1)(sass@1.77.8)):
->>>>>>> 23e09880
+  eslint-plugin-vitest@0.5.4(eslint@9.8.0)(typescript@5.5.4)(vitest@1.6.0(@types/node@20.14.14)(@vitest/ui@1.6.0)(jsdom@24.1.1)(sass@1.77.8)):
     dependencies:
       '@typescript-eslint/utils': 7.18.0(eslint@9.8.0)(typescript@5.5.4)
       eslint: 9.8.0
     optionalDependencies:
-<<<<<<< HEAD
-      vitest: 1.6.0(@types/node@20.14.13)(@vitest/ui@1.6.0)(jsdom@24.1.1)(sass@1.77.8)(terser@5.31.1)
-=======
-      vitest: 1.6.0(@types/node@20.14.14)(jsdom@24.1.1)(sass@1.77.8)
->>>>>>> 23e09880
+      vitest: 1.6.0(@types/node@20.14.14)(@vitest/ui@1.6.0)(jsdom@24.1.1)(sass@1.77.8)
     transitivePeerDependencies:
       - supports-color
       - typescript
@@ -6518,18 +6495,16 @@
     dependencies:
       mimic-fn: 4.0.0
 
-<<<<<<< HEAD
+  onetime@7.0.0:
+    dependencies:
+      mimic-function: 5.0.1
+
   open@9.1.0:
     dependencies:
       default-browser: 4.0.0
       define-lazy-prop: 3.0.0
       is-inside-container: 1.0.0
       is-wsl: 2.2.0
-=======
-  onetime@7.0.0:
-    dependencies:
-      mimic-function: 5.0.1
->>>>>>> 23e09880
 
   optionator@0.9.4:
     dependencies:
@@ -7293,15 +7268,11 @@
 
   universalify@2.0.1: {}
 
-<<<<<<< HEAD
   unpipe@1.0.0: {}
 
   untildify@4.0.0: {}
 
-  update-browserslist-db@1.1.0(browserslist@4.23.1):
-=======
   update-browserslist-db@1.1.0(browserslist@4.23.3):
->>>>>>> 23e09880
     dependencies:
       browserslist: 4.23.3
       escalade: 3.1.2
@@ -7334,44 +7305,24 @@
 
   vary@1.1.2: {}
 
-<<<<<<< HEAD
-  vite-hyper-config@0.2.1(@types/node@20.14.13)(sass@1.77.8)(terser@5.31.1)(vite@5.2.9(@types/node@20.14.13)(sass@1.77.8)(terser@5.31.1)):
+  vite-hyper-config@0.2.1(@types/node@20.14.14)(sass@1.77.8)(vite@5.2.9(@types/node@20.14.14)(sass@1.77.8)):
     dependencies:
       cac: 6.7.14
       picocolors: 1.0.1
-      vite: 5.2.9(@types/node@20.14.13)(sass@1.77.8)(terser@5.31.1)
-      vite-node: 1.5.0(@types/node@20.14.13)(sass@1.77.8)(terser@5.31.1)
+      vite: 5.2.9(@types/node@20.14.14)(sass@1.77.8)
+      vite-node: 1.5.0(@types/node@20.14.14)(sass@1.77.8)
     transitivePeerDependencies:
       - '@types/node'
       - less
       - lightningcss
       - sass
+      - sass-embedded
       - stylus
       - sugarss
       - supports-color
       - terser
 
-  vite-node@1.5.0(@types/node@20.14.13)(sass@1.77.8)(terser@5.31.1):
-    dependencies:
-      cac: 6.7.14
-      debug: 4.3.5
-      pathe: 1.1.2
-      picocolors: 1.0.1
-      vite: 5.3.3(@types/node@20.14.13)(sass@1.77.8)(terser@5.31.1)
-    transitivePeerDependencies:
-      - '@types/node'
-      - less
-      - lightningcss
-      - sass
-      - stylus
-      - sugarss
-      - supports-color
-      - terser
-
-  vite-node@1.6.0(@types/node@20.14.13)(sass@1.77.8)(terser@5.31.1):
-=======
-  vite-node@1.6.0(@types/node@20.14.14)(sass@1.77.8):
->>>>>>> 23e09880
+  vite-node@1.5.0(@types/node@20.14.14)(sass@1.77.8):
     dependencies:
       cac: 6.7.14
       debug: 4.3.6
@@ -7389,55 +7340,70 @@
       - supports-color
       - terser
 
-<<<<<<< HEAD
-  vite-plugin-inspect@0.7.42(rollup@4.19.1)(vite@5.2.9(@types/node@20.14.13)(sass@1.77.8)(terser@5.31.1)):
+  vite-node@1.6.0(@types/node@20.14.14)(sass@1.77.8):
+    dependencies:
+      cac: 6.7.14
+      debug: 4.3.6
+      pathe: 1.1.2
+      picocolors: 1.0.1
+      vite: 5.4.0(@types/node@20.14.14)(sass@1.77.8)
+    transitivePeerDependencies:
+      - '@types/node'
+      - less
+      - lightningcss
+      - sass
+      - sass-embedded
+      - stylus
+      - sugarss
+      - supports-color
+      - terser
+
+  vite-plugin-inspect@0.7.42(rollup@4.20.0)(vite@5.2.9(@types/node@20.14.14)(sass@1.77.8)):
     dependencies:
       '@antfu/utils': 0.7.7
-      '@rollup/pluginutils': 5.1.0(rollup@4.19.1)
-      debug: 4.3.5
+      '@rollup/pluginutils': 5.1.0(rollup@4.20.0)
+      debug: 4.3.6
       error-stack-parser-es: 0.1.1
       fs-extra: 11.2.0
       open: 9.1.0
       picocolors: 1.0.1
       sirv: 2.0.4
-      vite: 5.2.9(@types/node@20.14.13)(sass@1.77.8)(terser@5.31.1)
+      vite: 5.2.9(@types/node@20.14.14)(sass@1.77.8)
     transitivePeerDependencies:
       - rollup
       - supports-color
 
-  vite@5.2.9(@types/node@20.14.13)(sass@1.77.8)(terser@5.31.1):
+  vite@5.2.9(@types/node@20.14.14)(sass@1.77.8):
     dependencies:
       esbuild: 0.20.2
-      postcss: 8.4.40
-      rollup: 4.18.0
-    optionalDependencies:
-      '@types/node': 20.14.13
-      fsevents: 2.3.3
-      sass: 1.77.8
-      terser: 5.31.1
-
-  vite@5.3.3(@types/node@20.14.13)(sass@1.77.8)(terser@5.31.1):
-    dependencies:
-      esbuild: 0.21.5
-      postcss: 8.4.40
-      rollup: 4.19.1
-=======
-  vite@5.4.0(@types/node@20.14.14)(sass@1.77.8):
-    dependencies:
-      esbuild: 0.21.5
       postcss: 8.4.41
       rollup: 4.20.0
->>>>>>> 23e09880
     optionalDependencies:
       '@types/node': 20.14.14
       fsevents: 2.3.3
       sass: 1.77.8
 
-<<<<<<< HEAD
-  vitest@1.6.0(@types/node@20.14.13)(@vitest/ui@1.6.0)(jsdom@24.1.1)(sass@1.77.8)(terser@5.31.1):
-=======
-  vitest@1.6.0(@types/node@20.14.14)(jsdom@24.1.1)(sass@1.77.8):
->>>>>>> 23e09880
+  vite@5.3.3(@types/node@20.14.14)(sass@1.77.8):
+    dependencies:
+      esbuild: 0.21.5
+      postcss: 8.4.41
+      rollup: 4.20.0
+    optionalDependencies:
+      '@types/node': 20.14.14
+      fsevents: 2.3.3
+      sass: 1.77.8
+
+  vite@5.4.0(@types/node@20.14.14)(sass@1.77.8):
+    dependencies:
+      esbuild: 0.21.5
+      postcss: 8.4.41
+      rollup: 4.20.0
+    optionalDependencies:
+      '@types/node': 20.14.14
+      fsevents: 2.3.3
+      sass: 1.77.8
+
+  vitest@1.6.0(@types/node@20.14.14)(@vitest/ui@1.6.0)(jsdom@24.1.1)(sass@1.77.8):
     dependencies:
       '@vitest/expect': 1.6.0
       '@vitest/runner': 1.6.0
@@ -7460,12 +7426,8 @@
       vite-node: 1.6.0(@types/node@20.14.14)(sass@1.77.8)
       why-is-node-running: 2.3.0
     optionalDependencies:
-<<<<<<< HEAD
-      '@types/node': 20.14.13
+      '@types/node': 20.14.14
       '@vitest/ui': 1.6.0(vitest@1.6.0)
-=======
-      '@types/node': 20.14.14
->>>>>>> 23e09880
       jsdom: 24.1.1
     transitivePeerDependencies:
       - less
@@ -7483,15 +7445,15 @@
     dependencies:
       vue: link:packages/vue
 
-  vue@3.4.36(typescript@5.4.5):
-    dependencies:
-      '@vue/compiler-dom': 3.4.36
-      '@vue/compiler-sfc': 3.4.36
-      '@vue/runtime-dom': 3.4.36
-      '@vue/server-renderer': 3.4.36(vue@3.4.36(typescript@5.4.5))
-      '@vue/shared': 3.4.36
+  vue@3.5.0-beta.1(typescript@5.5.4):
+    dependencies:
+      '@vue/compiler-dom': 3.5.0-beta.1
+      '@vue/compiler-sfc': 3.5.0-beta.1
+      '@vue/runtime-dom': 3.5.0-beta.1
+      '@vue/server-renderer': 3.5.0-beta.1(vue@3.5.0-beta.1(typescript@5.5.4))
+      '@vue/shared': 3.5.0-beta.1
     optionalDependencies:
-      typescript: 5.4.5
+      typescript: 5.5.4
 
   w3c-xmlserializer@5.0.0:
     dependencies:
