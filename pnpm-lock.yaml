--- conflicted
+++ resolved
@@ -70,14 +70,10 @@
         version: 6.1.4
       '@vitest/coverage-v8':
         specifier: ^2.1.1
-<<<<<<< HEAD
-        version: 2.1.1(vitest@2.1.1(@types/node@20.16.5)(@vitest/ui@2.1.1)(jsdom@25.0.0)(sass@1.79.3)(terser@5.33.0))
+        version: 2.1.1(vitest@2.1.1)
       '@vitest/ui':
         specifier: ^2.1.1
         version: 2.1.1(vitest@2.1.1)
-=======
-        version: 2.1.1(vitest@2.1.1(@types/node@20.16.10)(jsdom@25.0.0)(sass@1.79.4))
->>>>>>> 6e4de8d7
       '@vue/consolidate':
         specifier: 1.0.0
         version: 1.0.0
@@ -101,11 +97,7 @@
         version: 4.2.1(eslint@9.10.0)(typescript@5.6.2)
       eslint-plugin-vitest:
         specifier: ^0.5.4
-<<<<<<< HEAD
-        version: 0.5.4(eslint@9.10.0)(typescript@5.6.2)(vitest@2.1.1(@types/node@20.16.5)(@vitest/ui@2.1.1)(jsdom@25.0.0)(sass@1.79.3)(terser@5.33.0))
-=======
-        version: 0.5.4(eslint@9.10.0)(typescript@5.6.2)(vitest@2.1.1(@types/node@20.16.10)(jsdom@25.0.0)(sass@1.79.4))
->>>>>>> 6e4de8d7
+        version: 0.5.4(eslint@9.10.0)(typescript@5.6.2)(vitest@2.1.1)
       estree-walker:
         specifier: 'catalog:'
         version: 2.0.2
@@ -186,17 +178,16 @@
         version: 8.5.0(eslint@9.10.0)(typescript@5.6.2)
       vite:
         specifier: 'catalog:'
-<<<<<<< HEAD
-        version: 5.4.0(@types/node@20.16.5)(sass@1.79.3)(terser@5.33.0)
+        version: 5.4.0(@types/node@20.16.10)(sass@1.79.4)(terser@5.33.0)
       vitest:
         specifier: ^2.1.1
-        version: 2.1.1(@types/node@20.16.5)(@vitest/ui@2.1.1)(jsdom@25.0.0)(sass@1.79.3)(terser@5.33.0)
+        version: 2.1.1(@types/node@20.16.10)(@vitest/ui@2.1.1)(jsdom@25.0.0)(sass@1.79.4)(terser@5.33.0)
 
   benchmark:
     dependencies:
       '@vitejs/plugin-vue':
         specifier: https://pkg.pr.new/@vitejs/plugin-vue@e3c5ce5
-        version: https://pkg.pr.new/@vitejs/plugin-vue@e3c5ce5(vite@5.3.3(@types/node@22.5.5)(sass@1.79.3)(terser@5.33.0))(vue@3.5.8(typescript@5.6.2))
+        version: https://pkg.pr.new/@vitejs/plugin-vue@e3c5ce5(vite@5.3.3(@types/node@22.5.5)(sass@1.79.4)(terser@5.33.0))(vue@3.5.11(typescript@5.6.2))
       connect:
         specifier: ^3.7.0
         version: 3.7.0
@@ -205,7 +196,7 @@
         version: 2.0.4
       vite:
         specifier: ^5.0.12
-        version: 5.3.3(@types/node@22.5.5)(sass@1.79.3)(terser@5.33.0)
+        version: 5.3.3(@types/node@22.5.5)(sass@1.79.4)(terser@5.33.0)
     devDependencies:
       '@types/connect':
         specifier: ^3.4.38
@@ -213,12 +204,6 @@
       terser:
         specifier: ^5.33.0
         version: 5.33.0
-=======
-        version: 5.4.0(@types/node@20.16.10)(sass@1.79.4)
-      vitest:
-        specifier: ^2.1.1
-        version: 2.1.1(@types/node@20.16.10)(jsdom@25.0.0)(sass@1.79.4)
->>>>>>> 6e4de8d7
 
   packages-private/dts-built-test:
     dependencies:
@@ -258,17 +243,10 @@
     devDependencies:
       '@vitejs/plugin-vue':
         specifier: 'catalog:'
-<<<<<<< HEAD
-        version: 5.1.2(vite@5.4.0(@types/node@22.5.5)(sass@1.79.3)(terser@5.33.0))(vue@packages+vue)
+        version: 5.1.2(vite@5.4.0(@types/node@22.5.5)(sass@1.79.4)(terser@5.33.0))(vue@packages+vue)
       vite:
         specifier: 'catalog:'
-        version: 5.4.0(@types/node@22.5.5)(sass@1.79.3)(terser@5.33.0)
-=======
-        version: 5.1.2(vite@5.4.0(@types/node@20.16.10)(sass@1.79.4))(vue@packages+vue)
-      vite:
-        specifier: 'catalog:'
-        version: 5.4.0(@types/node@20.16.10)(sass@1.79.4)
->>>>>>> 6e4de8d7
+        version: 5.4.0(@types/node@22.5.5)(sass@1.79.4)(terser@5.33.0)
 
   packages-private/template-explorer:
     dependencies:
@@ -286,17 +264,10 @@
     devDependencies:
       '@vitejs/plugin-vue':
         specifier: 'catalog:'
-<<<<<<< HEAD
-        version: 5.1.2(vite@5.4.0(@types/node@22.5.5)(sass@1.79.3)(terser@5.33.0))(vue@packages+vue)
+        version: 5.1.2(vite@5.4.0(@types/node@22.5.5)(sass@1.79.4)(terser@5.33.0))(vue@packages+vue)
       vite:
         specifier: 'catalog:'
-        version: 5.4.0(@types/node@22.5.5)(sass@1.79.3)(terser@5.33.0)
-=======
-        version: 5.1.2(vite@5.4.0(@types/node@20.16.10)(sass@1.79.4))(vue@packages+vue)
-      vite:
-        specifier: 'catalog:'
-        version: 5.4.0(@types/node@20.16.10)(sass@1.79.4)
->>>>>>> 6e4de8d7
+        version: 5.4.0(@types/node@22.5.5)(sass@1.79.4)(terser@5.33.0)
       vue:
         specifier: workspace:*
         version: link:../../packages/vue
@@ -550,16 +521,16 @@
     devDependencies:
       '@vitejs/plugin-vue':
         specifier: https://pkg.pr.new/@vitejs/plugin-vue@e3c5ce5
-        version: https://pkg.pr.new/@vitejs/plugin-vue@e3c5ce5(vite@5.4.0(@types/node@22.5.5)(sass@1.79.3)(terser@5.33.0))(vue@packages+vue)
+        version: https://pkg.pr.new/@vitejs/plugin-vue@e3c5ce5(vite@5.4.0(@types/node@22.5.5)(sass@1.79.4)(terser@5.33.0))(vue@packages+vue)
       vite:
         specifier: 'catalog:'
-        version: 5.4.0(@types/node@22.5.5)(sass@1.79.3)(terser@5.33.0)
+        version: 5.4.0(@types/node@22.5.5)(sass@1.79.4)(terser@5.33.0)
       vite-hyper-config:
         specifier: ^0.4.0
-        version: 0.4.0(@types/node@22.5.5)(sass@1.79.3)(terser@5.33.0)(vite@5.4.0(@types/node@22.5.5)(sass@1.79.3)(terser@5.33.0))
+        version: 0.4.0(@types/node@22.5.5)(sass@1.79.4)(terser@5.33.0)(vite@5.4.0(@types/node@22.5.5)(sass@1.79.4)(terser@5.33.0))
       vite-plugin-inspect:
         specifier: ^0.8.7
-        version: 0.8.7(rollup@4.22.4)(vite@5.4.0(@types/node@22.5.5)(sass@1.79.3)(terser@5.33.0))
+        version: 0.8.7(rollup@4.24.0)(vite@5.4.0(@types/node@22.5.5)(sass@1.79.4)(terser@5.33.0))
 
 packages:
 
@@ -1062,280 +1033,88 @@
       rollup:
         optional: true
 
-  '@rollup/rollup-android-arm-eabi@4.20.0':
-    resolution: {integrity: sha512-TSpWzflCc4VGAUJZlPpgAJE1+V60MePDQnBd7PPkpuEmOy8i87aL6tinFGKBFKuEDikYpig72QzdT3QPYIi+oA==}
-    cpu: [arm]
-    os: [android]
-
   '@rollup/rollup-android-arm-eabi@4.24.0':
     resolution: {integrity: sha512-Q6HJd7Y6xdB48x8ZNVDOqsbh2uByBhgK8PiQgPhwkIw/HC/YX5Ghq2mQY5sRMZWHb3VsFkWooUVOZHKr7DmDIA==}
     cpu: [arm]
     os: [android]
 
-  '@rollup/rollup-android-arm-eabi@4.22.4':
-    resolution: {integrity: sha512-Fxamp4aEZnfPOcGA8KSNEohV8hX7zVHOemC8jVBoBUHu5zpJK/Eu3uJwt6BMgy9fkvzxDaurgj96F/NiLukF2w==}
-    cpu: [arm]
-    os: [android]
-
-  '@rollup/rollup-android-arm64@4.20.0':
-    resolution: {integrity: sha512-u00Ro/nok7oGzVuh/FMYfNoGqxU5CPWz1mxV85S2w9LxHR8OoMQBuSk+3BKVIDYgkpeOET5yXkx90OYFc+ytpQ==}
-    cpu: [arm64]
-    os: [android]
-
   '@rollup/rollup-android-arm64@4.24.0':
     resolution: {integrity: sha512-ijLnS1qFId8xhKjT81uBHuuJp2lU4x2yxa4ctFPtG+MqEE6+C5f/+X/bStmxapgmwLwiL3ih122xv8kVARNAZA==}
     cpu: [arm64]
     os: [android]
 
-  '@rollup/rollup-android-arm64@4.22.4':
-    resolution: {integrity: sha512-VXoK5UMrgECLYaMuGuVTOx5kcuap1Jm8g/M83RnCHBKOqvPPmROFJGQaZhGccnsFtfXQ3XYa4/jMCJvZnbJBdA==}
-    cpu: [arm64]
-    os: [android]
-
-  '@rollup/rollup-darwin-arm64@4.20.0':
-    resolution: {integrity: sha512-uFVfvzvsdGtlSLuL0ZlvPJvl6ZmrH4CBwLGEFPe7hUmf7htGAN+aXo43R/V6LATyxlKVC/m6UsLb7jbG+LG39Q==}
-    cpu: [arm64]
-    os: [darwin]
-
   '@rollup/rollup-darwin-arm64@4.24.0':
     resolution: {integrity: sha512-bIv+X9xeSs1XCk6DVvkO+S/z8/2AMt/2lMqdQbMrmVpgFvXlmde9mLcbQpztXm1tajC3raFDqegsH18HQPMYtA==}
     cpu: [arm64]
     os: [darwin]
 
-  '@rollup/rollup-darwin-arm64@4.22.4':
-    resolution: {integrity: sha512-xMM9ORBqu81jyMKCDP+SZDhnX2QEVQzTcC6G18KlTQEzWK8r/oNZtKuZaCcHhnsa6fEeOBionoyl5JsAbE/36Q==}
-    cpu: [arm64]
-    os: [darwin]
-
-  '@rollup/rollup-darwin-x64@4.20.0':
-    resolution: {integrity: sha512-xbrMDdlev53vNXexEa6l0LffojxhqDTBeL+VUxuuIXys4x6xyvbKq5XqTXBCEUA8ty8iEJblHvFaWRJTk/icAQ==}
-    cpu: [x64]
-    os: [darwin]
-
   '@rollup/rollup-darwin-x64@4.24.0':
     resolution: {integrity: sha512-X6/nOwoFN7RT2svEQWUsW/5C/fYMBe4fnLK9DQk4SX4mgVBiTA9h64kjUYPvGQ0F/9xwJ5U5UfTbl6BEjaQdBQ==}
     cpu: [x64]
     os: [darwin]
 
-  '@rollup/rollup-darwin-x64@4.22.4':
-    resolution: {integrity: sha512-aJJyYKQwbHuhTUrjWjxEvGnNNBCnmpHDvrb8JFDbeSH3m2XdHcxDd3jthAzvmoI8w/kSjd2y0udT+4okADsZIw==}
-    cpu: [x64]
-    os: [darwin]
-
-  '@rollup/rollup-linux-arm-gnueabihf@4.20.0':
-    resolution: {integrity: sha512-jMYvxZwGmoHFBTbr12Xc6wOdc2xA5tF5F2q6t7Rcfab68TT0n+r7dgawD4qhPEvasDsVpQi+MgDzj2faOLsZjA==}
-    cpu: [arm]
-    os: [linux]
-
   '@rollup/rollup-linux-arm-gnueabihf@4.24.0':
     resolution: {integrity: sha512-0KXvIJQMOImLCVCz9uvvdPgfyWo93aHHp8ui3FrtOP57svqrF/roSSR5pjqL2hcMp0ljeGlU4q9o/rQaAQ3AYA==}
     cpu: [arm]
     os: [linux]
-<<<<<<< HEAD
-
-  '@rollup/rollup-linux-arm-gnueabihf@4.22.4':
-    resolution: {integrity: sha512-j63YtCIRAzbO+gC2L9dWXRh5BFetsv0j0va0Wi9epXDgU/XUi5dJKo4USTttVyK7fGw2nPWK0PbAvyliz50SCQ==}
-    cpu: [arm]
-    os: [linux]
-=======
->>>>>>> 6e4de8d7
-
-  '@rollup/rollup-linux-arm-musleabihf@4.20.0':
-    resolution: {integrity: sha512-1asSTl4HKuIHIB1GcdFHNNZhxAYEdqML/MW4QmPS4G0ivbEcBr1JKlFLKsIRqjSwOBkdItn3/ZDlyvZ/N6KPlw==}
-    cpu: [arm]
-    os: [linux]
 
   '@rollup/rollup-linux-arm-musleabihf@4.24.0':
     resolution: {integrity: sha512-it2BW6kKFVh8xk/BnHfakEeoLPv8STIISekpoF+nBgWM4d55CZKc7T4Dx1pEbTnYm/xEKMgy1MNtYuoA8RFIWw==}
     cpu: [arm]
     os: [linux]
-<<<<<<< HEAD
-
-  '@rollup/rollup-linux-arm-musleabihf@4.22.4':
-    resolution: {integrity: sha512-dJnWUgwWBX1YBRsuKKMOlXCzh2Wu1mlHzv20TpqEsfdZLb3WoJW2kIEsGwLkroYf24IrPAvOT/ZQ2OYMV6vlrg==}
-    cpu: [arm]
-    os: [linux]
-=======
->>>>>>> 6e4de8d7
-
-  '@rollup/rollup-linux-arm64-gnu@4.20.0':
-    resolution: {integrity: sha512-COBb8Bkx56KldOYJfMf6wKeYJrtJ9vEgBRAOkfw6Ens0tnmzPqvlpjZiLgkhg6cA3DGzCmLmmd319pmHvKWWlQ==}
-    cpu: [arm64]
-    os: [linux]
 
   '@rollup/rollup-linux-arm64-gnu@4.24.0':
     resolution: {integrity: sha512-i0xTLXjqap2eRfulFVlSnM5dEbTVque/3Pi4g2y7cxrs7+a9De42z4XxKLYJ7+OhE3IgxvfQM7vQc43bwTgPwA==}
     cpu: [arm64]
     os: [linux]
-<<<<<<< HEAD
-
-  '@rollup/rollup-linux-arm64-gnu@4.22.4':
-    resolution: {integrity: sha512-AdPRoNi3NKVLolCN/Sp4F4N1d98c4SBnHMKoLuiG6RXgoZ4sllseuGioszumnPGmPM2O7qaAX/IJdeDU8f26Aw==}
-    cpu: [arm64]
-    os: [linux]
-=======
->>>>>>> 6e4de8d7
-
-  '@rollup/rollup-linux-arm64-musl@4.20.0':
-    resolution: {integrity: sha512-+it+mBSyMslVQa8wSPvBx53fYuZK/oLTu5RJoXogjk6x7Q7sz1GNRsXWjn6SwyJm8E/oMjNVwPhmNdIjwP135Q==}
-    cpu: [arm64]
-    os: [linux]
 
   '@rollup/rollup-linux-arm64-musl@4.24.0':
     resolution: {integrity: sha512-9E6MKUJhDuDh604Qco5yP/3qn3y7SLXYuiC0Rpr89aMScS2UAmK1wHP2b7KAa1nSjWJc/f/Lc0Wl1L47qjiyQw==}
     cpu: [arm64]
     os: [linux]
-<<<<<<< HEAD
-
-  '@rollup/rollup-linux-arm64-musl@4.22.4':
-    resolution: {integrity: sha512-Gl0AxBtDg8uoAn5CCqQDMqAx22Wx22pjDOjBdmG0VIWX3qUBHzYmOKh8KXHL4UpogfJ14G4wk16EQogF+v8hmA==}
-    cpu: [arm64]
-    os: [linux]
-=======
->>>>>>> 6e4de8d7
-
-  '@rollup/rollup-linux-powerpc64le-gnu@4.20.0':
-    resolution: {integrity: sha512-yAMvqhPfGKsAxHN8I4+jE0CpLWD8cv4z7CK7BMmhjDuz606Q2tFKkWRY8bHR9JQXYcoLfopo5TTqzxgPUjUMfw==}
-    cpu: [ppc64]
-    os: [linux]
 
   '@rollup/rollup-linux-powerpc64le-gnu@4.24.0':
     resolution: {integrity: sha512-2XFFPJ2XMEiF5Zi2EBf4h73oR1V/lycirxZxHZNc93SqDN/IWhYYSYj8I9381ikUFXZrz2v7r2tOVk2NBwxrWw==}
     cpu: [ppc64]
     os: [linux]
-<<<<<<< HEAD
-
-  '@rollup/rollup-linux-powerpc64le-gnu@4.22.4':
-    resolution: {integrity: sha512-3aVCK9xfWW1oGQpTsYJJPF6bfpWfhbRnhdlyhak2ZiyFLDaayz0EP5j9V1RVLAAxlmWKTDfS9wyRyY3hvhPoOg==}
-    cpu: [ppc64]
-    os: [linux]
-=======
->>>>>>> 6e4de8d7
-
-  '@rollup/rollup-linux-riscv64-gnu@4.20.0':
-    resolution: {integrity: sha512-qmuxFpfmi/2SUkAw95TtNq/w/I7Gpjurx609OOOV7U4vhvUhBcftcmXwl3rqAek+ADBwSjIC4IVNLiszoj3dPA==}
-    cpu: [riscv64]
-    os: [linux]
 
   '@rollup/rollup-linux-riscv64-gnu@4.24.0':
     resolution: {integrity: sha512-M3Dg4hlwuntUCdzU7KjYqbbd+BLq3JMAOhCKdBE3TcMGMZbKkDdJ5ivNdehOssMCIokNHFOsv7DO4rlEOfyKpg==}
     cpu: [riscv64]
     os: [linux]
-<<<<<<< HEAD
-
-  '@rollup/rollup-linux-riscv64-gnu@4.22.4':
-    resolution: {integrity: sha512-ePYIir6VYnhgv2C5Xe9u+ico4t8sZWXschR6fMgoPUK31yQu7hTEJb7bCqivHECwIClJfKgE7zYsh1qTP3WHUA==}
-    cpu: [riscv64]
-    os: [linux]
-=======
->>>>>>> 6e4de8d7
-
-  '@rollup/rollup-linux-s390x-gnu@4.20.0':
-    resolution: {integrity: sha512-I0BtGXddHSHjV1mqTNkgUZLnS3WtsqebAXv11D5BZE/gfw5KoyXSAXVqyJximQXNvNzUo4GKlCK/dIwXlz+jlg==}
-    cpu: [s390x]
-    os: [linux]
 
   '@rollup/rollup-linux-s390x-gnu@4.24.0':
     resolution: {integrity: sha512-mjBaoo4ocxJppTorZVKWFpy1bfFj9FeCMJqzlMQGjpNPY9JwQi7OuS1axzNIk0nMX6jSgy6ZURDZ2w0QW6D56g==}
     cpu: [s390x]
     os: [linux]
-<<<<<<< HEAD
-
-  '@rollup/rollup-linux-s390x-gnu@4.22.4':
-    resolution: {integrity: sha512-GqFJ9wLlbB9daxhVlrTe61vJtEY99/xB3C8e4ULVsVfflcpmR6c8UZXjtkMA6FhNONhj2eA5Tk9uAVw5orEs4Q==}
-    cpu: [s390x]
-    os: [linux]
-=======
->>>>>>> 6e4de8d7
-
-  '@rollup/rollup-linux-x64-gnu@4.20.0':
-    resolution: {integrity: sha512-y+eoL2I3iphUg9tN9GB6ku1FA8kOfmF4oUEWhztDJ4KXJy1agk/9+pejOuZkNFhRwHAOxMsBPLbXPd6mJiCwew==}
-    cpu: [x64]
-    os: [linux]
 
   '@rollup/rollup-linux-x64-gnu@4.24.0':
     resolution: {integrity: sha512-ZXFk7M72R0YYFN5q13niV0B7G8/5dcQ9JDp8keJSfr3GoZeXEoMHP/HlvqROA3OMbMdfr19IjCeNAnPUG93b6A==}
     cpu: [x64]
     os: [linux]
-<<<<<<< HEAD
-
-  '@rollup/rollup-linux-x64-gnu@4.22.4':
-    resolution: {integrity: sha512-87v0ol2sH9GE3cLQLNEy0K/R0pz1nvg76o8M5nhMR0+Q+BBGLnb35P0fVz4CQxHYXaAOhE8HhlkaZfsdUOlHwg==}
-    cpu: [x64]
-    os: [linux]
-=======
->>>>>>> 6e4de8d7
-
-  '@rollup/rollup-linux-x64-musl@4.20.0':
-    resolution: {integrity: sha512-hM3nhW40kBNYUkZb/r9k2FKK+/MnKglX7UYd4ZUy5DJs8/sMsIbqWK2piZtVGE3kcXVNj3B2IrUYROJMMCikNg==}
-    cpu: [x64]
-    os: [linux]
 
   '@rollup/rollup-linux-x64-musl@4.24.0':
     resolution: {integrity: sha512-w1i+L7kAXZNdYl+vFvzSZy8Y1arS7vMgIy8wusXJzRrPyof5LAb02KGr1PD2EkRcl73kHulIID0M501lN+vobQ==}
     cpu: [x64]
     os: [linux]
-<<<<<<< HEAD
-
-  '@rollup/rollup-linux-x64-musl@4.22.4':
-    resolution: {integrity: sha512-UV6FZMUgePDZrFjrNGIWzDo/vABebuXBhJEqrHxrGiU6HikPy0Z3LfdtciIttEUQfuDdCn8fqh7wiFJjCNwO+g==}
-    cpu: [x64]
-    os: [linux]
-=======
->>>>>>> 6e4de8d7
-
-  '@rollup/rollup-win32-arm64-msvc@4.20.0':
-    resolution: {integrity: sha512-psegMvP+Ik/Bg7QRJbv8w8PAytPA7Uo8fpFjXyCRHWm6Nt42L+JtoqH8eDQ5hRP7/XW2UiIriy1Z46jf0Oa1kA==}
-    cpu: [arm64]
-    os: [win32]
 
   '@rollup/rollup-win32-arm64-msvc@4.24.0':
     resolution: {integrity: sha512-VXBrnPWgBpVDCVY6XF3LEW0pOU51KbaHhccHw6AS6vBWIC60eqsH19DAeeObl+g8nKAz04QFdl/Cefta0xQtUQ==}
     cpu: [arm64]
     os: [win32]
 
-  '@rollup/rollup-win32-arm64-msvc@4.22.4':
-    resolution: {integrity: sha512-BjI+NVVEGAXjGWYHz/vv0pBqfGoUH0IGZ0cICTn7kB9PyjrATSkX+8WkguNjWoj2qSr1im/+tTGRaY+4/PdcQw==}
-    cpu: [arm64]
-    os: [win32]
-
-  '@rollup/rollup-win32-ia32-msvc@4.20.0':
-    resolution: {integrity: sha512-GabekH3w4lgAJpVxkk7hUzUf2hICSQO0a/BLFA11/RMxQT92MabKAqyubzDZmMOC/hcJNlc+rrypzNzYl4Dx7A==}
-    cpu: [ia32]
-    os: [win32]
-
   '@rollup/rollup-win32-ia32-msvc@4.24.0':
     resolution: {integrity: sha512-xrNcGDU0OxVcPTH/8n/ShH4UevZxKIO6HJFK0e15XItZP2UcaiLFd5kiX7hJnqCbSztUF8Qot+JWBC/QXRPYWQ==}
     cpu: [ia32]
     os: [win32]
 
-  '@rollup/rollup-win32-ia32-msvc@4.22.4':
-    resolution: {integrity: sha512-SiWG/1TuUdPvYmzmYnmd3IEifzR61Tragkbx9D3+R8mzQqDBz8v+BvZNDlkiTtI9T15KYZhP0ehn3Dld4n9J5g==}
-    cpu: [ia32]
-    os: [win32]
-
-  '@rollup/rollup-win32-x64-msvc@4.20.0':
-    resolution: {integrity: sha512-aJ1EJSuTdGnM6qbVC4B5DSmozPTqIag9fSzXRNNo+humQLG89XpPgdt16Ia56ORD7s+H8Pmyx44uczDQ0yDzpg==}
-    cpu: [x64]
-    os: [win32]
-
   '@rollup/rollup-win32-x64-msvc@4.24.0':
     resolution: {integrity: sha512-fbMkAF7fufku0N2dE5TBXcNlg0pt0cJue4xBRE2Qc5Vqikxr4VCgKj/ht6SMdFcOacVA9rqF70APJ8RN/4vMJw==}
     cpu: [x64]
     os: [win32]
 
-<<<<<<< HEAD
-  '@rollup/rollup-win32-x64-msvc@4.22.4':
-    resolution: {integrity: sha512-j8pPKp53/lq9lMXN57S8cFz0MynJk8OWNuUnXct/9KCpKU7DgU3bYMJhwWmcqC0UU29p8Lr0/7KEVcaM6bf47Q==}
-    cpu: [x64]
-    os: [win32]
-
-  '@swc/core-darwin-arm64@1.7.26':
-    resolution: {integrity: sha512-FF3CRYTg6a7ZVW4yT9mesxoVVZTrcSWtmZhxKCYJX9brH4CS/7PRPjAKNk6kzWgWuRoglP7hkjQcd6EpMcZEAw==}
-=======
   '@swc/core-darwin-arm64@1.7.28':
     resolution: {integrity: sha512-BNkj6enHo2pdzOpCtQGKZbXT2A/qWIr0CVtbTM4WkJ3MCK/glbFsyO6X59p1r8+gfaZG4bWYnTTu+RuUAcsL5g==}
->>>>>>> 6e4de8d7
     engines: {node: '>=10'}
     cpu: [arm64]
     os: [darwin]
@@ -1594,41 +1373,41 @@
   '@vitest/utils@2.1.1':
     resolution: {integrity: sha512-Y6Q9TsI+qJ2CC0ZKj6VBb+T8UPz593N113nnUykqwANqhgf3QkZeHFlusgKLTqrnVHbj/XDKZcDHol+dxVT+rQ==}
 
-  '@vue/compiler-core@3.5.8':
-    resolution: {integrity: sha512-Uzlxp91EPjfbpeO5KtC0KnXPkuTfGsNDeaKQJxQN718uz+RqDYarEf7UhQJGK+ZYloD2taUbHTI2J4WrUaZQNA==}
-
-  '@vue/compiler-dom@3.5.8':
-    resolution: {integrity: sha512-GUNHWvoDSbSa5ZSHT9SnV5WkStWfzJwwTd6NMGzilOE/HM5j+9EB9zGXdtu/fCNEmctBqMs6C9SvVPpVPuk1Eg==}
-
-  '@vue/compiler-sfc@3.5.8':
-    resolution: {integrity: sha512-taYpngQtSysrvO9GULaOSwcG5q821zCoIQBtQQSx7Uf7DxpR6CIHR90toPr9QfDD2mqHQPCSgoWBvJu0yV9zjg==}
-
-  '@vue/compiler-ssr@3.5.8':
-    resolution: {integrity: sha512-W96PtryNsNG9u0ZnN5Q5j27Z/feGrFV6zy9q5tzJVyJaLiwYxvC0ek4IXClZygyhjm+XKM7WD9pdKi/wIRVC/Q==}
+  '@vue/compiler-core@3.5.11':
+    resolution: {integrity: sha512-PwAdxs7/9Hc3ieBO12tXzmTD+Ln4qhT/56S+8DvrrZ4kLDn4Z/AMUr8tXJD0axiJBS0RKIoNaR0yMuQB9v9Udg==}
+
+  '@vue/compiler-dom@3.5.11':
+    resolution: {integrity: sha512-pyGf8zdbDDRkBrEzf8p7BQlMKNNF5Fk/Cf/fQ6PiUz9at4OaUfyXW0dGJTo2Vl1f5U9jSLCNf0EZJEogLXoeew==}
+
+  '@vue/compiler-sfc@3.5.11':
+    resolution: {integrity: sha512-gsbBtT4N9ANXXepprle+X9YLg2htQk1sqH/qGJ/EApl+dgpUBdTv3yP7YlR535uHZY3n6XaR0/bKo0BgwwDniw==}
+
+  '@vue/compiler-ssr@3.5.11':
+    resolution: {integrity: sha512-P4+GPjOuC2aFTk1Z4WANvEhyOykcvEd5bIj2KVNGKGfM745LaXGr++5njpdBTzVz5pZifdlR1kpYSJJpIlSePA==}
 
   '@vue/consolidate@1.0.0':
     resolution: {integrity: sha512-oTyUE+QHIzLw2PpV14GD/c7EohDyP64xCniWTcqcEmTd699eFqTIwOmtDYjcO1j3QgdXoJEoWv1/cCdLrRoOfg==}
     engines: {node: '>= 0.12.0'}
 
-  '@vue/reactivity@3.5.8':
-    resolution: {integrity: sha512-mlgUyFHLCUZcAYkqvzYnlBRCh0t5ZQfLYit7nukn1GR96gc48Bp4B7OIcSfVSvlG1k3BPfD+p22gi1t2n9tsXg==}
+  '@vue/reactivity@3.5.11':
+    resolution: {integrity: sha512-Nqo5VZEn8MJWlCce8XoyVqHZbd5P2NH+yuAaFzuNSR96I+y1cnuUiq7xfSG+kyvLSiWmaHTKP1r3OZY4mMD50w==}
 
   '@vue/repl@4.4.2':
     resolution: {integrity: sha512-MEAsBK/YzMFGINOBzqM40XTeIYAUsg7CqvXvD5zi0rhYEQrPfEUIdexmMjdm7kVKsKmcvIHxrFK2DFC35m9kHw==}
 
-  '@vue/runtime-core@3.5.8':
-    resolution: {integrity: sha512-fJuPelh64agZ8vKkZgp5iCkPaEqFJsYzxLk9vSC0X3G8ppknclNDr61gDc45yBGTaN5Xqc1qZWU3/NoaBMHcjQ==}
-
-  '@vue/runtime-dom@3.5.8':
-    resolution: {integrity: sha512-DpAUz+PKjTZPUOB6zJgkxVI3GuYc2iWZiNeeHQUw53kdrparSTG6HeXUrYDjaam8dVsCdvQxDz6ZWxnyjccUjQ==}
-
-  '@vue/server-renderer@3.5.8':
-    resolution: {integrity: sha512-7AmC9/mEeV9mmXNVyUIm1a1AjUhyeeGNbkLh39J00E7iPeGks8OGRB5blJiMmvqSh8SkaS7jkLWSpXtxUCeagA==}
+  '@vue/runtime-core@3.5.11':
+    resolution: {integrity: sha512-7PsxFGqwfDhfhh0OcDWBG1DaIQIVOLgkwA5q6MtkPiDFjp5gohVnJEahSktwSFLq7R5PtxDKy6WKURVN1UDbzA==}
+
+  '@vue/runtime-dom@3.5.11':
+    resolution: {integrity: sha512-GNghjecT6IrGf0UhuYmpgaOlN7kxzQBhxWEn08c/SQDxv1yy4IXI1bn81JgEpQ4IXjRxWtPyI8x0/7TF5rPfYQ==}
+
+  '@vue/server-renderer@3.5.11':
+    resolution: {integrity: sha512-cVOwYBxR7Wb1B1FoxYvtjJD8X/9E5nlH4VSkJy2uMA1MzYNdzAAB//l8nrmN9py/4aP+3NjWukf9PZ3TeWULaA==}
     peerDependencies:
-      vue: 3.5.8
-
-  '@vue/shared@3.5.8':
-    resolution: {integrity: sha512-mJleSWbAGySd2RJdX1RBtcrUBX6snyOc0qHpgk3lGi4l9/P/3ny3ELqFWqYdkXIwwNN/kdm8nD9ky8o6l/Lx2A==}
+      vue: 3.5.11
+
+  '@vue/shared@3.5.11':
+    resolution: {integrity: sha512-W8GgysJVnFo81FthhzurdRAWP/byq3q2qIw70e0JWblzVhjgOMiC2GyovXrZTFQJnFVryYaKGP3Tc9vYzYm6PQ==}
 
   '@vueuse/core@11.1.0':
     resolution: {integrity: sha512-P6dk79QYA6sKQnghrUz/1tHi0n9mrb/iO1WTMk/ElLmTyNqgDeSZ3wcDf6fRBGzRJbeG1dxzEOvLENMjr+E3fg==}
@@ -1793,17 +1572,10 @@
   buffer@5.7.1:
     resolution: {integrity: sha512-EHcyIPBQ4BSGlvjB16k5KgAJ27CIsHY/2JBmCRReo48y9rQ3MaUzWX3KVlBa4U7MyX02HdVj0K7C3WaB3ju7FQ==}
 
-<<<<<<< HEAD
-  builtin-modules@3.3.0:
-    resolution: {integrity: sha512-zhaCDicdLuWN5UbN5IMnFqNMhNfo919sH85y2/ea+5Yg9TsTkeZxpL+JLbp6cgYFS4sRLp3YV4S6yDuqVWHYOw==}
-    engines: {node: '>=6'}
-
   bundle-name@4.1.0:
     resolution: {integrity: sha512-tjwM5exMg6BGRI+kNmTntNsvdZS1X8BFYS6tnJ2hdH0kVxM6/eVZ2xy+FqStSWvYmtfFMDLIxurorHwDKfDz5Q==}
     engines: {node: '>=18'}
 
-=======
->>>>>>> 6e4de8d7
   bytes@3.0.0:
     resolution: {integrity: sha512-pMhOfFDPiv9t5jjIXkHosWmkSyQbvsgEVNkz0ERHbuLh2T/7j4Mqqpz523Fe8MVY89KC6Sh/QfS2sM+SjgFDcw==}
     engines: {node: '>= 0.8'}
@@ -1854,10 +1626,6 @@
   check-error@2.1.1:
     resolution: {integrity: sha512-OAlb+T7V4Op9OwdkjmguYRqncdlx5JiofwOAUkmTF+jNdHwzTaTs4sRAGpzLF3oOz5xAyDGrPgeIDFQmDOTiJw==}
     engines: {node: '>= 16'}
-
-  chokidar@4.0.1:
-    resolution: {integrity: sha512-n8enUVCED/KVRQlab1hr3MVpcVMvxtZjmEa956u+4YijlmQED223XMSYj2tLuKvr4jcCTzNNMpQDUer72MMmzA==}
-    engines: {node: '>= 14.16.0'}
 
   chokidar@4.0.1:
     resolution: {integrity: sha512-n8enUVCED/KVRQlab1hr3MVpcVMvxtZjmEa956u+4YijlmQED223XMSYj2tLuKvr4jcCTzNNMpQDUer72MMmzA==}
@@ -3296,10 +3064,6 @@
     resolution: {integrity: sha512-GkMg9uOTpIWWKbSsgwb5fA4EavTR+SG/PMPoAY8hkhHfEEY0/vqljY+XHqtDf2cr2IJtoNRDbrrEpZUiZCkYRw==}
     engines: {node: '>= 14.16.0'}
 
-  readdirp@4.0.1:
-    resolution: {integrity: sha512-GkMg9uOTpIWWKbSsgwb5fA4EavTR+SG/PMPoAY8hkhHfEEY0/vqljY+XHqtDf2cr2IJtoNRDbrrEpZUiZCkYRw==}
-    engines: {node: '>= 14.16.0'}
-
   registry-auth-token@3.3.2:
     resolution: {integrity: sha512-JL39c60XlzCVgNrO+qq68FoNb56w/m7JYvGR2jT5iR1xBrUA3Mfx5Twk5rqTThPmQKMWydGmq8oFtDlxfrmxnQ==}
 
@@ -3364,21 +3128,11 @@
     peerDependencies:
       rollup: ^1.20.0 || ^2.0.0 || ^3.0.0 || ^4.0.0
 
-  rollup@4.20.0:
-    resolution: {integrity: sha512-6rbWBChcnSGzIlXeIdNIZTopKYad8ZG8ajhl78lGRLsI2rX8IkaotQhVas2Ma+GPxJav19wrSzvRvuiv0YKzWw==}
-    engines: {node: '>=18.0.0', npm: '>=8.0.0'}
-    hasBin: true
-
   rollup@4.24.0:
     resolution: {integrity: sha512-DOmrlGSXNk1DM0ljiQA+i+o0rSLhtii1je5wgk60j49d1jHT5YYttBv1iWOnYSTG+fZZESUOSNiAl89SIet+Cg==}
     engines: {node: '>=18.0.0', npm: '>=8.0.0'}
     hasBin: true
 
-  rollup@4.22.4:
-    resolution: {integrity: sha512-vD8HJ5raRcWOyymsR6Z3o6+RzfEPCnVLMFJ6vRslO1jt4LO6dUo5Qnpg7y4RkZFM2DMe3WUirkI5c16onjrc6A==}
-    engines: {node: '>=18.0.0', npm: '>=8.0.0'}
-    hasBin: true
-
   rrweb-cssom@0.6.0:
     resolution: {integrity: sha512-APM0Gt1KoXBz0iIkkdB/kfvGOwC4UuJFeG/c+yV7wSc7q96cG/kJ0HiYCnzivD9SB53cLV1MlHFNfOuPaadYSw==}
 
@@ -3403,11 +3157,6 @@
 
   sass@1.79.4:
     resolution: {integrity: sha512-K0QDSNPXgyqO4GZq2HO5Q70TLxTH6cIT59RdoCHMivrC8rqzaTw5ab9prjz9KUN1El4FLXrBXJhik61JR4HcGg==}
-    engines: {node: '>=14.0.0'}
-    hasBin: true
-
-  sass@1.79.3:
-    resolution: {integrity: sha512-m7dZxh0W9EZ3cw50Me5GOuYm/tVAJAn91SUnohLRo9cXBixGUOdvmryN+dXpwR831bhoY3Zv7rEFt85PUwTmzA==}
     engines: {node: '>=14.0.0'}
     hasBin: true
 
@@ -3726,9 +3475,6 @@
 
   unbzip2-stream@1.4.3:
     resolution: {integrity: sha512-mlExGW4w71ebDJviH16lQLtZS32VKqsSfk80GCfUlwT/4/hNRFsoscrF/c++9xinkMzECL1uL9DDwXqFWkruPg==}
-
-  undici-types@6.19.6:
-    resolution: {integrity: sha512-e/vggGopEfTKSvj4ihnOLTsqhrKRN3LeO6qSN/GxohhuRv8qH9bNQ4B8W7e/vFL+0XTnmHPB4/kegunZGA4Org==}
 
   undici-types@6.19.8:
     resolution: {integrity: sha512-ve2KP6f/JnbPBFyobGHuerC9g1FYGn/F8n1LWTwNxCEzd6IfqTwUQcNXgEtmmQ6DlRrC1hrSrBnCZPokRrDHjw==}
@@ -3895,8 +3641,8 @@
       '@vue/composition-api':
         optional: true
 
-  vue@3.5.8:
-    resolution: {integrity: sha512-hvuvuCy51nP/1fSRvrrIqTLSvrSyz2Pq+KQ8S8SXCxTWVE0nMaOnSDnSOxV1eYmGfvK7mqiwvd1C59CEEz7dAQ==}
+  vue@3.5.11:
+    resolution: {integrity: sha512-/8Wurrd9J3lb72FTQS7gRMNQD4nztTtKPmuDuPuhqXmmpD6+skVjAeahNpVzsuky6Sy9gy7wn8UadqPtt9SQIg==}
     peerDependencies:
       typescript: '*'
     peerDependenciesMeta:
@@ -4367,163 +4113,55 @@
     optionalDependencies:
       rollup: 4.24.0
 
-  '@rollup/pluginutils@5.1.0(rollup@4.22.4)':
-    dependencies:
-      '@types/estree': 1.0.5
-      estree-walker: 2.0.2
-      picomatch: 2.3.1
-    optionalDependencies:
-      rollup: 4.22.4
-
-  '@rollup/rollup-android-arm-eabi@4.20.0':
-    optional: true
-
   '@rollup/rollup-android-arm-eabi@4.24.0':
     optional: true
 
-  '@rollup/rollup-android-arm-eabi@4.22.4':
-    optional: true
-
-  '@rollup/rollup-android-arm64@4.20.0':
-    optional: true
-
   '@rollup/rollup-android-arm64@4.24.0':
     optional: true
 
-  '@rollup/rollup-android-arm64@4.22.4':
-    optional: true
-
-  '@rollup/rollup-darwin-arm64@4.20.0':
-    optional: true
-
   '@rollup/rollup-darwin-arm64@4.24.0':
     optional: true
 
-  '@rollup/rollup-darwin-arm64@4.22.4':
-    optional: true
-
-  '@rollup/rollup-darwin-x64@4.20.0':
-    optional: true
-
   '@rollup/rollup-darwin-x64@4.24.0':
     optional: true
 
-  '@rollup/rollup-darwin-x64@4.22.4':
-    optional: true
-
-  '@rollup/rollup-linux-arm-gnueabihf@4.20.0':
-    optional: true
-
   '@rollup/rollup-linux-arm-gnueabihf@4.24.0':
     optional: true
 
-  '@rollup/rollup-linux-arm-gnueabihf@4.22.4':
-    optional: true
-
-  '@rollup/rollup-linux-arm-musleabihf@4.20.0':
-    optional: true
-
   '@rollup/rollup-linux-arm-musleabihf@4.24.0':
     optional: true
 
-  '@rollup/rollup-linux-arm-musleabihf@4.22.4':
-    optional: true
-
-  '@rollup/rollup-linux-arm64-gnu@4.20.0':
-    optional: true
-
   '@rollup/rollup-linux-arm64-gnu@4.24.0':
     optional: true
 
-  '@rollup/rollup-linux-arm64-gnu@4.22.4':
-    optional: true
-
-  '@rollup/rollup-linux-arm64-musl@4.20.0':
-    optional: true
-
   '@rollup/rollup-linux-arm64-musl@4.24.0':
     optional: true
 
-  '@rollup/rollup-linux-arm64-musl@4.22.4':
-    optional: true
-
-  '@rollup/rollup-linux-powerpc64le-gnu@4.20.0':
-    optional: true
-
   '@rollup/rollup-linux-powerpc64le-gnu@4.24.0':
     optional: true
 
-  '@rollup/rollup-linux-powerpc64le-gnu@4.22.4':
-    optional: true
-
-  '@rollup/rollup-linux-riscv64-gnu@4.20.0':
-    optional: true
-
   '@rollup/rollup-linux-riscv64-gnu@4.24.0':
     optional: true
 
-  '@rollup/rollup-linux-riscv64-gnu@4.22.4':
-    optional: true
-
-  '@rollup/rollup-linux-s390x-gnu@4.20.0':
-    optional: true
-
   '@rollup/rollup-linux-s390x-gnu@4.24.0':
     optional: true
 
-  '@rollup/rollup-linux-s390x-gnu@4.22.4':
-    optional: true
-
-  '@rollup/rollup-linux-x64-gnu@4.20.0':
-    optional: true
-
   '@rollup/rollup-linux-x64-gnu@4.24.0':
     optional: true
 
-  '@rollup/rollup-linux-x64-gnu@4.22.4':
-    optional: true
-
-  '@rollup/rollup-linux-x64-musl@4.20.0':
-    optional: true
-
   '@rollup/rollup-linux-x64-musl@4.24.0':
     optional: true
 
-  '@rollup/rollup-linux-x64-musl@4.22.4':
-    optional: true
-
-  '@rollup/rollup-win32-arm64-msvc@4.20.0':
-    optional: true
-
   '@rollup/rollup-win32-arm64-msvc@4.24.0':
     optional: true
 
-  '@rollup/rollup-win32-arm64-msvc@4.22.4':
-    optional: true
-
-  '@rollup/rollup-win32-ia32-msvc@4.20.0':
-    optional: true
-
   '@rollup/rollup-win32-ia32-msvc@4.24.0':
     optional: true
 
-  '@rollup/rollup-win32-ia32-msvc@4.22.4':
-    optional: true
-
-  '@rollup/rollup-win32-x64-msvc@4.20.0':
-    optional: true
-
   '@rollup/rollup-win32-x64-msvc@4.24.0':
     optional: true
 
-<<<<<<< HEAD
-  '@rollup/rollup-win32-x64-msvc@4.22.4':
-    optional: true
-
-  '@swc/core-darwin-arm64@1.7.26':
-=======
   '@swc/core-darwin-arm64@1.7.28':
->>>>>>> 6e4de8d7
     optional: true
 
   '@swc/core-darwin-x64@1.7.28':
@@ -4579,7 +4217,7 @@
 
   '@types/connect@3.4.38':
     dependencies:
-      '@types/node': 20.16.5
+      '@types/node': 20.16.10
 
   '@types/estree@1.0.5': {}
 
@@ -4589,7 +4227,7 @@
 
   '@types/node@20.16.10':
     dependencies:
-      undici-types: 6.19.6
+      undici-types: 6.19.8
 
   '@types/node@22.5.5':
     dependencies:
@@ -4734,31 +4372,22 @@
       '@typescript-eslint/types': 8.5.0
       eslint-visitor-keys: 3.4.3
 
-<<<<<<< HEAD
-  '@vitejs/plugin-vue@5.1.2(vite@5.4.0(@types/node@22.5.5)(sass@1.79.3)(terser@5.33.0))(vue@packages+vue)':
-    dependencies:
-      vite: 5.4.0(@types/node@22.5.5)(sass@1.79.3)(terser@5.33.0)
+  '@vitejs/plugin-vue@5.1.2(vite@5.4.0(@types/node@22.5.5)(sass@1.79.4)(terser@5.33.0))(vue@packages+vue)':
+    dependencies:
+      vite: 5.4.0(@types/node@22.5.5)(sass@1.79.4)(terser@5.33.0)
       vue: link:packages/vue
 
-  '@vitejs/plugin-vue@https://pkg.pr.new/@vitejs/plugin-vue@e3c5ce5(vite@5.3.3(@types/node@22.5.5)(sass@1.79.3)(terser@5.33.0))(vue@3.5.8(typescript@5.6.2))':
-    dependencies:
-      vite: 5.3.3(@types/node@22.5.5)(sass@1.79.3)(terser@5.33.0)
-      vue: 3.5.8(typescript@5.6.2)
-
-  '@vitejs/plugin-vue@https://pkg.pr.new/@vitejs/plugin-vue@e3c5ce5(vite@5.4.0(@types/node@22.5.5)(sass@1.79.3)(terser@5.33.0))(vue@packages+vue)':
-    dependencies:
-      vite: 5.4.0(@types/node@22.5.5)(sass@1.79.3)(terser@5.33.0)
+  '@vitejs/plugin-vue@https://pkg.pr.new/@vitejs/plugin-vue@e3c5ce5(vite@5.3.3(@types/node@22.5.5)(sass@1.79.4)(terser@5.33.0))(vue@3.5.11(typescript@5.6.2))':
+    dependencies:
+      vite: 5.3.3(@types/node@22.5.5)(sass@1.79.4)(terser@5.33.0)
+      vue: 3.5.11(typescript@5.6.2)
+
+  '@vitejs/plugin-vue@https://pkg.pr.new/@vitejs/plugin-vue@e3c5ce5(vite@5.4.0(@types/node@22.5.5)(sass@1.79.4)(terser@5.33.0))(vue@packages+vue)':
+    dependencies:
+      vite: 5.4.0(@types/node@22.5.5)(sass@1.79.4)(terser@5.33.0)
       vue: link:packages/vue
 
-  '@vitest/coverage-v8@2.1.1(vitest@2.1.1(@types/node@20.16.5)(@vitest/ui@2.1.1)(jsdom@25.0.0)(sass@1.79.3)(terser@5.33.0))':
-=======
-  '@vitejs/plugin-vue@5.1.2(vite@5.4.0(@types/node@20.16.10)(sass@1.79.4))(vue@packages+vue)':
-    dependencies:
-      vite: 5.4.0(@types/node@20.16.10)(sass@1.79.4)
-      vue: link:packages/vue
-
-  '@vitest/coverage-v8@2.1.1(vitest@2.1.1(@types/node@20.16.10)(jsdom@25.0.0)(sass@1.79.4))':
->>>>>>> 6e4de8d7
+  '@vitest/coverage-v8@2.1.1(vitest@2.1.1)':
     dependencies:
       '@ampproject/remapping': 2.3.0
       '@bcoe/v8-coverage': 0.2.3
@@ -4772,11 +4401,7 @@
       std-env: 3.7.0
       test-exclude: 7.0.1
       tinyrainbow: 1.2.0
-<<<<<<< HEAD
-      vitest: 2.1.1(@types/node@20.16.5)(@vitest/ui@2.1.1)(jsdom@25.0.0)(sass@1.79.3)(terser@5.33.0)
-=======
-      vitest: 2.1.1(@types/node@20.16.10)(jsdom@25.0.0)(sass@1.79.4)
->>>>>>> 6e4de8d7
+      vitest: 2.1.1(@types/node@20.16.10)(@vitest/ui@2.1.1)(jsdom@25.0.0)(sass@1.79.4)(terser@5.33.0)
     transitivePeerDependencies:
       - supports-color
 
@@ -4787,21 +4412,13 @@
       chai: 5.1.1
       tinyrainbow: 1.2.0
 
-<<<<<<< HEAD
-  '@vitest/mocker@2.1.1(@vitest/spy@2.1.1)(vite@5.4.0(@types/node@20.16.5)(sass@1.79.3)(terser@5.33.0))':
-=======
-  '@vitest/mocker@2.1.1(@vitest/spy@2.1.1)(vite@5.4.0(@types/node@20.16.10)(sass@1.79.4))':
->>>>>>> 6e4de8d7
+  '@vitest/mocker@2.1.1(@vitest/spy@2.1.1)(vite@5.4.0(@types/node@20.16.10)(sass@1.79.4)(terser@5.33.0))':
     dependencies:
       '@vitest/spy': 2.1.1
       estree-walker: 3.0.3
       magic-string: 0.30.11
     optionalDependencies:
-<<<<<<< HEAD
-      vite: 5.4.0(@types/node@20.16.5)(sass@1.79.3)(terser@5.33.0)
-=======
-      vite: 5.4.0(@types/node@20.16.10)(sass@1.79.4)
->>>>>>> 6e4de8d7
+      vite: 5.4.0(@types/node@20.16.10)(sass@1.79.4)(terser@5.33.0)
 
   '@vitest/pretty-format@2.1.1':
     dependencies:
@@ -4831,7 +4448,7 @@
       sirv: 2.0.4
       tinyglobby: 0.2.6
       tinyrainbow: 1.2.0
-      vitest: 2.1.1(@types/node@20.16.5)(@vitest/ui@2.1.1)(jsdom@25.0.0)(sass@1.79.3)(terser@5.33.0)
+      vitest: 2.1.1(@types/node@20.16.10)(@vitest/ui@2.1.1)(jsdom@25.0.0)(sass@1.79.4)(terser@5.33.0)
 
   '@vitest/utils@2.1.1':
     dependencies:
@@ -4839,63 +4456,63 @@
       loupe: 3.1.1
       tinyrainbow: 1.2.0
 
-  '@vue/compiler-core@3.5.8':
+  '@vue/compiler-core@3.5.11':
     dependencies:
       '@babel/parser': 7.25.6
-      '@vue/shared': 3.5.8
+      '@vue/shared': 3.5.11
       entities: 4.5.0
       estree-walker: 2.0.2
       source-map-js: 1.2.1
 
-  '@vue/compiler-dom@3.5.8':
-    dependencies:
-      '@vue/compiler-core': 3.5.8
-      '@vue/shared': 3.5.8
-
-  '@vue/compiler-sfc@3.5.8':
+  '@vue/compiler-dom@3.5.11':
+    dependencies:
+      '@vue/compiler-core': 3.5.11
+      '@vue/shared': 3.5.11
+
+  '@vue/compiler-sfc@3.5.11':
     dependencies:
       '@babel/parser': 7.25.6
-      '@vue/compiler-core': 3.5.8
-      '@vue/compiler-dom': 3.5.8
-      '@vue/compiler-ssr': 3.5.8
-      '@vue/shared': 3.5.8
+      '@vue/compiler-core': 3.5.11
+      '@vue/compiler-dom': 3.5.11
+      '@vue/compiler-ssr': 3.5.11
+      '@vue/shared': 3.5.11
       estree-walker: 2.0.2
       magic-string: 0.30.11
       postcss: 8.4.47
       source-map-js: 1.2.1
 
-  '@vue/compiler-ssr@3.5.8':
-    dependencies:
-      '@vue/compiler-dom': 3.5.8
-      '@vue/shared': 3.5.8
+  '@vue/compiler-ssr@3.5.11':
+    dependencies:
+      '@vue/compiler-dom': 3.5.11
+      '@vue/shared': 3.5.11
 
   '@vue/consolidate@1.0.0': {}
 
-  '@vue/reactivity@3.5.8':
-    dependencies:
-      '@vue/shared': 3.5.8
+  '@vue/reactivity@3.5.11':
+    dependencies:
+      '@vue/shared': 3.5.11
 
   '@vue/repl@4.4.2': {}
 
-  '@vue/runtime-core@3.5.8':
-    dependencies:
-      '@vue/reactivity': 3.5.8
-      '@vue/shared': 3.5.8
-
-  '@vue/runtime-dom@3.5.8':
-    dependencies:
-      '@vue/reactivity': 3.5.8
-      '@vue/runtime-core': 3.5.8
-      '@vue/shared': 3.5.8
+  '@vue/runtime-core@3.5.11':
+    dependencies:
+      '@vue/reactivity': 3.5.11
+      '@vue/shared': 3.5.11
+
+  '@vue/runtime-dom@3.5.11':
+    dependencies:
+      '@vue/reactivity': 3.5.11
+      '@vue/runtime-core': 3.5.11
+      '@vue/shared': 3.5.11
       csstype: 3.1.3
 
-  '@vue/server-renderer@3.5.8(vue@3.5.8(typescript@5.6.2))':
-    dependencies:
-      '@vue/compiler-ssr': 3.5.8
-      '@vue/shared': 3.5.8
-      vue: 3.5.8(typescript@5.6.2)
-
-  '@vue/shared@3.5.8': {}
+  '@vue/server-renderer@3.5.11(vue@3.5.11(typescript@5.6.2))':
+    dependencies:
+      '@vue/compiler-ssr': 3.5.11
+      '@vue/shared': 3.5.11
+      vue: 3.5.11(typescript@5.6.2)
+
+  '@vue/shared@3.5.11': {}
 
   '@vueuse/core@11.1.0(vue@packages+vue)':
     dependencies:
@@ -5067,15 +4684,10 @@
       base64-js: 1.5.1
       ieee754: 1.2.1
 
-<<<<<<< HEAD
-  builtin-modules@3.3.0: {}
-
   bundle-name@4.1.0:
     dependencies:
       run-applescript: 7.0.0
 
-=======
->>>>>>> 6e4de8d7
   bytes@3.0.0: {}
 
   cac@6.7.14: {}
@@ -5128,11 +4740,6 @@
   chokidar@4.0.1:
     dependencies:
       readdirp: 4.0.1
-
-  chokidar@4.0.1:
-    dependencies:
-      readdirp: 4.0.1
-    optional: true
 
   chromium-bidi@0.6.5(devtools-protocol@0.0.1330662):
     dependencies:
@@ -5545,20 +5152,12 @@
       - supports-color
       - typescript
 
-<<<<<<< HEAD
-  eslint-plugin-vitest@0.5.4(eslint@9.10.0)(typescript@5.6.2)(vitest@2.1.1(@types/node@20.16.5)(@vitest/ui@2.1.1)(jsdom@25.0.0)(sass@1.79.3)(terser@5.33.0)):
-=======
-  eslint-plugin-vitest@0.5.4(eslint@9.10.0)(typescript@5.6.2)(vitest@2.1.1(@types/node@20.16.10)(jsdom@25.0.0)(sass@1.79.4)):
->>>>>>> 6e4de8d7
+  eslint-plugin-vitest@0.5.4(eslint@9.10.0)(typescript@5.6.2)(vitest@2.1.1):
     dependencies:
       '@typescript-eslint/utils': 7.18.0(eslint@9.10.0)(typescript@5.6.2)
       eslint: 9.10.0
     optionalDependencies:
-<<<<<<< HEAD
-      vitest: 2.1.1(@types/node@20.16.5)(@vitest/ui@2.1.1)(jsdom@25.0.0)(sass@1.79.3)(terser@5.33.0)
-=======
-      vitest: 2.1.1(@types/node@20.16.10)(jsdom@25.0.0)(sass@1.79.4)
->>>>>>> 6e4de8d7
+      vitest: 2.1.1(@types/node@20.16.10)(@vitest/ui@2.1.1)(jsdom@25.0.0)(sass@1.79.4)(terser@5.33.0)
     transitivePeerDependencies:
       - supports-color
       - typescript
@@ -6694,9 +6293,6 @@
 
   readdirp@4.0.1: {}
 
-  readdirp@4.0.1:
-    optional: true
-
   registry-auth-token@3.3.2:
     dependencies:
       rc: 1.2.8
@@ -6759,28 +6355,6 @@
     dependencies:
       '@rollup/plugin-inject': 5.0.5(rollup@4.24.0)
       rollup: 4.24.0
-
-  rollup@4.20.0:
-    dependencies:
-      '@types/estree': 1.0.5
-    optionalDependencies:
-      '@rollup/rollup-android-arm-eabi': 4.20.0
-      '@rollup/rollup-android-arm64': 4.20.0
-      '@rollup/rollup-darwin-arm64': 4.20.0
-      '@rollup/rollup-darwin-x64': 4.20.0
-      '@rollup/rollup-linux-arm-gnueabihf': 4.20.0
-      '@rollup/rollup-linux-arm-musleabihf': 4.20.0
-      '@rollup/rollup-linux-arm64-gnu': 4.20.0
-      '@rollup/rollup-linux-arm64-musl': 4.20.0
-      '@rollup/rollup-linux-powerpc64le-gnu': 4.20.0
-      '@rollup/rollup-linux-riscv64-gnu': 4.20.0
-      '@rollup/rollup-linux-s390x-gnu': 4.20.0
-      '@rollup/rollup-linux-x64-gnu': 4.20.0
-      '@rollup/rollup-linux-x64-musl': 4.20.0
-      '@rollup/rollup-win32-arm64-msvc': 4.20.0
-      '@rollup/rollup-win32-ia32-msvc': 4.20.0
-      '@rollup/rollup-win32-x64-msvc': 4.20.0
-      fsevents: 2.3.3
 
   rollup@4.24.0:
     dependencies:
@@ -6804,28 +6378,6 @@
       '@rollup/rollup-win32-x64-msvc': 4.24.0
       fsevents: 2.3.3
 
-  rollup@4.22.4:
-    dependencies:
-      '@types/estree': 1.0.5
-    optionalDependencies:
-      '@rollup/rollup-android-arm-eabi': 4.22.4
-      '@rollup/rollup-android-arm64': 4.22.4
-      '@rollup/rollup-darwin-arm64': 4.22.4
-      '@rollup/rollup-darwin-x64': 4.22.4
-      '@rollup/rollup-linux-arm-gnueabihf': 4.22.4
-      '@rollup/rollup-linux-arm-musleabihf': 4.22.4
-      '@rollup/rollup-linux-arm64-gnu': 4.22.4
-      '@rollup/rollup-linux-arm64-musl': 4.22.4
-      '@rollup/rollup-linux-powerpc64le-gnu': 4.22.4
-      '@rollup/rollup-linux-riscv64-gnu': 4.22.4
-      '@rollup/rollup-linux-s390x-gnu': 4.22.4
-      '@rollup/rollup-linux-x64-gnu': 4.22.4
-      '@rollup/rollup-linux-x64-musl': 4.22.4
-      '@rollup/rollup-win32-arm64-msvc': 4.22.4
-      '@rollup/rollup-win32-ia32-msvc': 4.22.4
-      '@rollup/rollup-win32-x64-msvc': 4.22.4
-      fsevents: 2.3.3
-
   rrweb-cssom@0.6.0: {}
 
   rrweb-cssom@0.7.1: {}
@@ -6847,13 +6399,6 @@
       chokidar: 4.0.1
       immutable: 4.3.7
       source-map-js: 1.2.1
-
-  sass@1.79.3:
-    dependencies:
-      chokidar: 4.0.1
-      immutable: 4.3.7
-      source-map-js: 1.2.1
-    optional: true
 
   saxes@6.0.0:
     dependencies:
@@ -7163,10 +6708,7 @@
       buffer: 5.7.1
       through: 2.3.8
 
-  undici-types@6.19.6: {}
-
-  undici-types@6.19.8:
-    optional: true
+  undici-types@6.19.8: {}
 
   unicorn-magic@0.1.0: {}
 
@@ -7203,13 +6745,12 @@
 
   vary@1.1.2: {}
 
-<<<<<<< HEAD
-  vite-hyper-config@0.4.0(@types/node@22.5.5)(sass@1.79.3)(terser@5.33.0)(vite@5.4.0(@types/node@22.5.5)(sass@1.79.3)(terser@5.33.0)):
+  vite-hyper-config@0.4.0(@types/node@22.5.5)(sass@1.79.4)(terser@5.33.0)(vite@5.4.0(@types/node@22.5.5)(sass@1.79.4)(terser@5.33.0)):
     dependencies:
       cac: 6.7.14
       picocolors: 1.1.0
-      vite: 5.4.0(@types/node@22.5.5)(sass@1.79.3)(terser@5.33.0)
-      vite-node: 2.1.1(@types/node@22.5.5)(sass@1.79.3)(terser@5.33.0)
+      vite: 5.4.0(@types/node@22.5.5)(sass@1.79.4)(terser@5.33.0)
+      vite-node: 2.1.1(@types/node@22.5.5)(sass@1.79.4)(terser@5.33.0)
     transitivePeerDependencies:
       - '@types/node'
       - less
@@ -7221,19 +6762,12 @@
       - supports-color
       - terser
 
-  vite-node@2.1.1(@types/node@20.16.5)(sass@1.79.3)(terser@5.33.0):
-=======
-  vite-node@2.1.1(@types/node@20.16.10)(sass@1.79.4):
->>>>>>> 6e4de8d7
+  vite-node@2.1.1(@types/node@20.16.10)(sass@1.79.4)(terser@5.33.0):
     dependencies:
       cac: 6.7.14
       debug: 4.3.6
       pathe: 1.1.2
-<<<<<<< HEAD
-      vite: 5.4.0(@types/node@20.16.5)(sass@1.79.3)(terser@5.33.0)
-=======
-      vite: 5.4.0(@types/node@20.16.10)(sass@1.79.4)
->>>>>>> 6e4de8d7
+      vite: 5.4.0(@types/node@20.16.10)(sass@1.79.4)(terser@5.33.0)
     transitivePeerDependencies:
       - '@types/node'
       - less
@@ -7245,13 +6779,12 @@
       - supports-color
       - terser
 
-<<<<<<< HEAD
-  vite-node@2.1.1(@types/node@22.5.5)(sass@1.79.3)(terser@5.33.0):
+  vite-node@2.1.1(@types/node@22.5.5)(sass@1.79.4)(terser@5.33.0):
     dependencies:
       cac: 6.7.14
       debug: 4.3.6
       pathe: 1.1.2
-      vite: 5.4.0(@types/node@22.5.5)(sass@1.79.3)(terser@5.33.0)
+      vite: 5.4.0(@types/node@22.5.5)(sass@1.79.4)(terser@5.33.0)
     transitivePeerDependencies:
       - '@types/node'
       - less
@@ -7263,10 +6796,10 @@
       - supports-color
       - terser
 
-  vite-plugin-inspect@0.8.7(rollup@4.22.4)(vite@5.4.0(@types/node@22.5.5)(sass@1.79.3)(terser@5.33.0)):
+  vite-plugin-inspect@0.8.7(rollup@4.24.0)(vite@5.4.0(@types/node@22.5.5)(sass@1.79.4)(terser@5.33.0)):
     dependencies:
       '@antfu/utils': 0.7.10
-      '@rollup/pluginutils': 5.1.0(rollup@4.22.4)
+      '@rollup/pluginutils': 5.1.0(rollup@4.24.0)
       debug: 4.3.7
       error-stack-parser-es: 0.1.5
       fs-extra: 11.2.0
@@ -7274,62 +6807,48 @@
       perfect-debounce: 1.0.0
       picocolors: 1.1.0
       sirv: 2.0.4
-      vite: 5.4.0(@types/node@22.5.5)(sass@1.79.3)(terser@5.33.0)
+      vite: 5.4.0(@types/node@22.5.5)(sass@1.79.4)(terser@5.33.0)
     transitivePeerDependencies:
       - rollup
       - supports-color
 
-  vite@5.3.3(@types/node@22.5.5)(sass@1.79.3)(terser@5.33.0):
-=======
-  vite@5.4.0(@types/node@20.16.10)(sass@1.79.4):
->>>>>>> 6e4de8d7
+  vite@5.3.3(@types/node@22.5.5)(sass@1.79.4)(terser@5.33.0):
     dependencies:
       esbuild: 0.21.5
       postcss: 8.4.41
-      rollup: 4.20.0
-    optionalDependencies:
-<<<<<<< HEAD
-      '@types/node': 22.5.5
-      fsevents: 2.3.3
-      sass: 1.79.3
-      terser: 5.33.0
-
-  vite@5.4.0(@types/node@20.16.5)(sass@1.79.3)(terser@5.33.0):
-    dependencies:
-      esbuild: 0.21.5
-      postcss: 8.4.47
-      rollup: 4.22.4
-    optionalDependencies:
-      '@types/node': 20.16.5
-      fsevents: 2.3.3
-      sass: 1.79.3
-      terser: 5.33.0
-
-  vite@5.4.0(@types/node@22.5.5)(sass@1.79.3)(terser@5.33.0):
-    dependencies:
-      esbuild: 0.21.5
-      postcss: 8.4.47
-      rollup: 4.22.4
+      rollup: 4.24.0
     optionalDependencies:
       '@types/node': 22.5.5
       fsevents: 2.3.3
-      sass: 1.79.3
+      sass: 1.79.4
       terser: 5.33.0
 
-  vitest@2.1.1(@types/node@20.16.5)(@vitest/ui@2.1.1)(jsdom@25.0.0)(sass@1.79.3)(terser@5.33.0):
-    dependencies:
-      '@vitest/expect': 2.1.1
-      '@vitest/mocker': 2.1.1(@vitest/spy@2.1.1)(vite@5.4.0(@types/node@20.16.5)(sass@1.79.3)(terser@5.33.0))
-=======
+  vite@5.4.0(@types/node@20.16.10)(sass@1.79.4)(terser@5.33.0):
+    dependencies:
+      esbuild: 0.21.5
+      postcss: 8.4.47
+      rollup: 4.24.0
+    optionalDependencies:
       '@types/node': 20.16.10
       fsevents: 2.3.3
       sass: 1.79.4
-
-  vitest@2.1.1(@types/node@20.16.10)(jsdom@25.0.0)(sass@1.79.4):
+      terser: 5.33.0
+
+  vite@5.4.0(@types/node@22.5.5)(sass@1.79.4)(terser@5.33.0):
+    dependencies:
+      esbuild: 0.21.5
+      postcss: 8.4.47
+      rollup: 4.24.0
+    optionalDependencies:
+      '@types/node': 22.5.5
+      fsevents: 2.3.3
+      sass: 1.79.4
+      terser: 5.33.0
+
+  vitest@2.1.1(@types/node@20.16.10)(@vitest/ui@2.1.1)(jsdom@25.0.0)(sass@1.79.4)(terser@5.33.0):
     dependencies:
       '@vitest/expect': 2.1.1
-      '@vitest/mocker': 2.1.1(@vitest/spy@2.1.1)(vite@5.4.0(@types/node@20.16.10)(sass@1.79.4))
->>>>>>> 6e4de8d7
+      '@vitest/mocker': 2.1.1(@vitest/spy@2.1.1)(vite@5.4.0(@types/node@20.16.10)(sass@1.79.4)(terser@5.33.0))
       '@vitest/pretty-format': 2.1.1
       '@vitest/runner': 2.1.1
       '@vitest/snapshot': 2.1.1
@@ -7344,20 +6863,12 @@
       tinyexec: 0.3.0
       tinypool: 1.0.0
       tinyrainbow: 1.2.0
-<<<<<<< HEAD
-      vite: 5.4.0(@types/node@20.16.5)(sass@1.79.3)(terser@5.33.0)
-      vite-node: 2.1.1(@types/node@20.16.5)(sass@1.79.3)(terser@5.33.0)
-      why-is-node-running: 2.3.0
-    optionalDependencies:
-      '@types/node': 20.16.5
-      '@vitest/ui': 2.1.1(vitest@2.1.1)
-=======
-      vite: 5.4.0(@types/node@20.16.10)(sass@1.79.4)
-      vite-node: 2.1.1(@types/node@20.16.10)(sass@1.79.4)
+      vite: 5.4.0(@types/node@20.16.10)(sass@1.79.4)(terser@5.33.0)
+      vite-node: 2.1.1(@types/node@20.16.10)(sass@1.79.4)(terser@5.33.0)
       why-is-node-running: 2.3.0
     optionalDependencies:
       '@types/node': 20.16.10
->>>>>>> 6e4de8d7
+      '@vitest/ui': 2.1.1(vitest@2.1.1)
       jsdom: 25.0.0
     transitivePeerDependencies:
       - less
@@ -7376,13 +6887,13 @@
     dependencies:
       vue: link:packages/vue
 
-  vue@3.5.8(typescript@5.6.2):
-    dependencies:
-      '@vue/compiler-dom': 3.5.8
-      '@vue/compiler-sfc': 3.5.8
-      '@vue/runtime-dom': 3.5.8
-      '@vue/server-renderer': 3.5.8(vue@3.5.8(typescript@5.6.2))
-      '@vue/shared': 3.5.8
+  vue@3.5.11(typescript@5.6.2):
+    dependencies:
+      '@vue/compiler-dom': 3.5.11
+      '@vue/compiler-sfc': 3.5.11
+      '@vue/runtime-dom': 3.5.11
+      '@vue/server-renderer': 3.5.11(vue@3.5.11(typescript@5.6.2))
+      '@vue/shared': 3.5.11
     optionalDependencies:
       typescript: 5.6.2
 
