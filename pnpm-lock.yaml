--- conflicted
+++ resolved
@@ -16,11 +16,7 @@
         version: 7.23.6
       '@codspeed/vitest-plugin':
         specifier: ^2.3.1
-<<<<<<< HEAD
-        version: 2.3.1(vite@5.0.10)(vitest@1.1.1)
-=======
-        version: 2.3.1(vite@5.0.7)(vitest@1.1.3)
->>>>>>> 48bf8e4c
+        version: 2.3.1(vite@5.0.10)(vitest@1.2.0)
       '@rollup/plugin-alias':
         specifier: ^5.0.1
         version: 5.0.1(rollup@4.4.1)
@@ -47,7 +43,7 @@
         version: 1.2.5
       '@types/node':
         specifier: ^20.10.7
-        version: 20.10.7
+        version: 20.11.0
       '@types/semver':
         specifier: ^7.5.6
         version: 7.5.6
@@ -59,7 +55,7 @@
         version: 6.17.0(eslint@8.56.0)(typescript@5.2.2)
       '@vitest/coverage-istanbul':
         specifier: ^1.1.3
-        version: 1.1.3(vitest@1.1.3)
+        version: 1.2.0(vitest@1.2.0)
       '@vue/consolidate':
         specifier: 0.17.3
         version: 0.17.3
@@ -173,14 +169,10 @@
         version: 5.2.2
       vite:
         specifier: ^5.0.5
-<<<<<<< HEAD
-        version: 5.0.10(@types/node@20.10.6)(terser@5.22.0)
-=======
-        version: 5.0.7(@types/node@20.10.7)(terser@5.22.0)
->>>>>>> 48bf8e4c
+        version: 5.0.10(@types/node@20.11.0)(terser@5.22.0)
       vitest:
         specifier: ^1.1.3
-        version: 1.1.3(@types/node@20.10.7)(jsdom@23.2.0)(terser@5.22.0)
+        version: 1.2.0(@types/node@20.11.0)(jsdom@23.2.0)(terser@5.22.0)
 
   packages/compiler-core:
     dependencies:
@@ -377,7 +369,7 @@
     dependencies:
       '@vue/repl':
         specifier: ^3.1.1
-        version: 3.2.0
+        version: 3.3.0
       file-saver:
         specifier: ^2.0.5
         version: 2.0.5
@@ -393,11 +385,7 @@
         version: 4.4.0(vite@5.0.10)(vue@packages+vue)
       vite:
         specifier: ^5.0.5
-<<<<<<< HEAD
-        version: 5.0.10(@types/node@20.10.6)(terser@5.22.0)
-=======
-        version: 5.0.7(@types/node@20.10.7)(terser@5.22.0)
->>>>>>> 48bf8e4c
+        version: 5.0.10(@types/node@20.11.0)(terser@5.22.0)
 
   packages/shared: {}
 
@@ -472,10 +460,10 @@
         version: 4.5.0(vite@5.0.2)(vue@packages+vue)
       vite:
         specifier: ^5.0.2
-        version: 5.0.2(@types/node@20.10.6)(terser@5.22.0)
+        version: 5.0.2(@types/node@20.11.0)(terser@5.22.0)
       vite-hyper-config:
         specifier: ^0.2.1
-        version: 0.2.1(@types/node@20.10.6)(terser@5.22.0)(vite@5.0.2)
+        version: 0.2.1(@types/node@20.11.0)(terser@5.22.0)(vite@5.0.2)
       vite-plugin-inspect:
         specifier: ^0.7.42
         version: 0.7.42(rollup@4.4.1)(vite@5.0.2)
@@ -495,17 +483,16 @@
       '@jridgewell/trace-mapping': 0.3.20
     dev: true
 
-<<<<<<< HEAD
   /@antfu/utils@0.7.6:
     resolution: {integrity: sha512-pvFiLP2BeOKA/ZOS6jxx4XhKzdVLHDhGlFEaZ2flWWYf2xOqVniqpk38I04DFRyz+L0ASggl7SkItTc+ZLju4w==}
-=======
-  /@asamuzakjp/dom-selector@2.0.1:
-    resolution: {integrity: sha512-QJAJffmCiymkv6YyQ7voyQb5caCth6jzZsQncYCpHXrJ7RqdYG5y43+is8mnFcYubdOkr7cn1+na9BdFMxqw7w==}
+    dev: true
+
+  /@asamuzakjp/dom-selector@2.0.2:
+    resolution: {integrity: sha512-x1KXOatwofR6ZAYzXRBL5wrdV0vwNxlTCK9NCuLqAzQYARqGcvFwiJA6A1ERuh+dgeA4Dxm3JBYictIes+SqUQ==}
     dependencies:
       bidi-js: 1.0.3
       css-tree: 2.3.1
       is-potential-custom-element-name: 1.0.1
->>>>>>> 48bf8e4c
     dev: true
 
   /@babel/code-frame@7.23.5:
@@ -705,24 +692,15 @@
       node-gyp-build: 4.7.1
     dev: true
 
-<<<<<<< HEAD
-  /@codspeed/vitest-plugin@2.3.1(vite@5.0.10)(vitest@1.1.1):
-=======
-  /@codspeed/vitest-plugin@2.3.1(vite@5.0.7)(vitest@1.1.3):
->>>>>>> 48bf8e4c
+  /@codspeed/vitest-plugin@2.3.1(vite@5.0.10)(vitest@1.2.0):
     resolution: {integrity: sha512-/e4G2B/onX/hG/EjUU/NpDxnIryeTDamVRTBeWfgQDoex3g7GDzTwoQktaU5l/Asw3ZjEErQg+oQVToQ6jYZlA==}
     peerDependencies:
       vite: ^4.2.0 || ^5.0.0
       vitest: '>=1.0.0-beta.4 || >=1'
     dependencies:
       '@codspeed/core': 2.3.1
-<<<<<<< HEAD
-      vite: 5.0.10(@types/node@20.10.6)(terser@5.22.0)
-      vitest: 1.1.1(@types/node@20.10.6)(jsdom@23.0.1)(terser@5.22.0)
-=======
-      vite: 5.0.7(@types/node@20.10.7)(terser@5.22.0)
-      vitest: 1.1.3(@types/node@20.10.7)(jsdom@23.2.0)(terser@5.22.0)
->>>>>>> 48bf8e4c
+      vite: 5.0.10(@types/node@20.11.0)(terser@5.22.0)
+      vitest: 1.2.0(@types/node@20.11.0)(jsdom@23.2.0)(terser@5.22.0)
     dev: true
 
   /@esbuild/aix-ppc64@0.19.10:
@@ -1086,17 +1064,12 @@
     dev: true
     optional: true
 
-<<<<<<< HEAD
   /@polka/url@1.0.0-next.23:
     resolution: {integrity: sha512-C16M+IYz0rgRhWZdCmK+h58JMv8vijAA61gmz2rspCSwKwzBebpdcsiUmwrtJRdphuY30i6BSLEOP8ppbNLyLg==}
     dev: true
 
-  /@puppeteer/browsers@1.9.0:
-    resolution: {integrity: sha512-QwguOLy44YBGC8vuPP2nmpX4MUN2FzWbsnvZJtiCzecU3lHmVZkaC1tq6rToi9a200m8RzlVtDyxCS0UIDrxUg==}
-=======
   /@puppeteer/browsers@1.9.1:
     resolution: {integrity: sha512-PuvK6xZzGhKPvlx3fpfdM2kYY3P/hB1URtK8wA7XUJ6prn6pp22zvJHu48th0SGcHL9SutbPHrFuQgfXTFobWA==}
->>>>>>> 48bf8e4c
     engines: {node: '>=16.3.0'}
     hasBin: true
     dependencies:
@@ -1352,8 +1325,8 @@
     resolution: {integrity: sha512-hov8bUuiLiyFPGyFPE1lwWhmzYbirOXQNNo40+y3zow8aFVTeyn3VWL0VFFfdNddA8S4Vf0Tc062rzyNr7Paag==}
     dev: true
 
-  /@types/node@20.10.7:
-    resolution: {integrity: sha512-fRbIKb8C/Y2lXxB5eVMj4IU7xpdox0Lh8bUPEdtLysaylsml1hOOx1+STloRs/B9nf7C6kPRmmg/V7aQW7usNg==}
+  /@types/node@20.11.0:
+    resolution: {integrity: sha512-o9bjXmDNcF7GbM4CNQpmi+TutCgap/K3w1JyKgxAjqx41zp9qlIAVFi0IhCNsJcXolEqLWhbFbEeL0PvYm4pcQ==}
     dependencies:
       undici-types: 5.26.5
     dev: true
@@ -1374,7 +1347,7 @@
     resolution: {integrity: sha512-Km7XAtUIduROw7QPgvcft0lIupeG8a8rdKL8RiSyKvlE7dYY31fEn41HVuQsRFDuROA8tA4K2UVL+WdfFmErBA==}
     requiresBuild: true
     dependencies:
-      '@types/node': 20.10.7
+      '@types/node': 20.11.0
     dev: true
     optional: true
 
@@ -1583,8 +1556,7 @@
       vite: ^4.0.0
       vue: ^3.2.25
     dependencies:
-<<<<<<< HEAD
-      vite: 5.0.10(@types/node@20.10.6)(terser@5.22.0)
+      vite: 5.0.10(@types/node@20.11.0)(terser@5.22.0)
       vue: link:packages/vue
     dev: true
 
@@ -1595,15 +1567,12 @@
       vite: ^4.0.0 || ^5.0.0
       vue: ^3.2.25
     dependencies:
-      vite: 5.0.2(@types/node@20.10.6)(terser@5.22.0)
-=======
-      vite: 5.0.7(@types/node@20.10.7)(terser@5.22.0)
->>>>>>> 48bf8e4c
+      vite: 5.0.2(@types/node@20.11.0)(terser@5.22.0)
       vue: link:packages/vue
     dev: true
 
-  /@vitest/coverage-istanbul@1.1.3(vitest@1.1.3):
-    resolution: {integrity: sha512-pqx/RaLjJ7oxsbi0Vc/CjyXBXd86yQ0lKq1PPnk9BMNLqMTEWwfcTelcNrl41yK+IVRhHlFtwcjDva3VslbMMQ==}
+  /@vitest/coverage-istanbul@1.2.0(vitest@1.2.0):
+    resolution: {integrity: sha512-hNN/pUR5la6P/L78+YcRl05Lpf6APXlH9ujkmCxxjVWtVG6WuKuqUMhHgYQBYfiOORBwDZ1MBgSUGCMPh4kpmQ==}
     peerDependencies:
       vitest: ^1.0.0
     dependencies:
@@ -1616,43 +1585,43 @@
       magicast: 0.3.2
       picocolors: 1.0.0
       test-exclude: 6.0.0
-      vitest: 1.1.3(@types/node@20.10.7)(jsdom@23.2.0)(terser@5.22.0)
+      vitest: 1.2.0(@types/node@20.11.0)(jsdom@23.2.0)(terser@5.22.0)
     transitivePeerDependencies:
       - supports-color
     dev: true
 
-  /@vitest/expect@1.1.3:
-    resolution: {integrity: sha512-MnJqsKc1Ko04lksF9XoRJza0bGGwTtqfbyrsYv5on4rcEkdo+QgUdITenBQBUltKzdxW7K3rWh+nXRULwsdaVg==}
-    dependencies:
-      '@vitest/spy': 1.1.3
-      '@vitest/utils': 1.1.3
+  /@vitest/expect@1.2.0:
+    resolution: {integrity: sha512-H+2bHzhyvgp32o7Pgj2h9RTHN0pgYaoi26Oo3mE+dCi1PAqV31kIIVfTbqMO3Bvshd5mIrJLc73EwSRrbol9Lw==}
+    dependencies:
+      '@vitest/spy': 1.2.0
+      '@vitest/utils': 1.2.0
       chai: 4.3.10
     dev: true
 
-  /@vitest/runner@1.1.3:
-    resolution: {integrity: sha512-Va2XbWMnhSdDEh/OFxyUltgQuuDRxnarK1hW5QNN4URpQrqq6jtt8cfww/pQQ4i0LjoYxh/3bYWvDFlR9tU73g==}
-    dependencies:
-      '@vitest/utils': 1.1.3
+  /@vitest/runner@1.2.0:
+    resolution: {integrity: sha512-vaJkDoQaNUTroT70OhM0NPznP7H3WyRwt4LvGwCVYs/llLaqhoSLnlIhUClZpbF5RgAee29KRcNz0FEhYcgxqA==}
+    dependencies:
+      '@vitest/utils': 1.2.0
       p-limit: 5.0.0
       pathe: 1.1.1
     dev: true
 
-  /@vitest/snapshot@1.1.3:
-    resolution: {integrity: sha512-U0r8pRXsLAdxSVAyGNcqOU2H3Z4Y2dAAGGelL50O0QRMdi1WWeYHdrH/QWpN1e8juWfVKsb8B+pyJwTC+4Gy9w==}
+  /@vitest/snapshot@1.2.0:
+    resolution: {integrity: sha512-P33EE7TrVgB3HDLllrjK/GG6WSnmUtWohbwcQqmm7TAk9AVHpdgf7M3F3qRHKm6vhr7x3eGIln7VH052Smo6Kw==}
     dependencies:
       magic-string: 0.30.5
       pathe: 1.1.1
       pretty-format: 29.7.0
     dev: true
 
-  /@vitest/spy@1.1.3:
-    resolution: {integrity: sha512-Ec0qWyGS5LhATFQtldvChPTAHv08yHIOZfiNcjwRQbFPHpkih0md9KAbs7TfeIfL7OFKoe7B/6ukBTqByubXkQ==}
+  /@vitest/spy@1.2.0:
+    resolution: {integrity: sha512-MNxSAfxUaCeowqyyGwC293yZgk7cECZU9wGb8N1pYQ0yOn/SIr8t0l9XnGRdQZvNV/ZHBYu6GO/W3tj5K3VN1Q==}
     dependencies:
       tinyspy: 2.2.0
     dev: true
 
-  /@vitest/utils@1.1.3:
-    resolution: {integrity: sha512-Dyt3UMcdElTll2H75vhxfpZu03uFpXRCHxWnzcrFjZxT1kTbq8ALUYIeBgGolo1gldVdI0YSlQRacsqxTwNqwg==}
+  /@vitest/utils@1.2.0:
+    resolution: {integrity: sha512-FyD5bpugsXlwVpTcGLDf3wSPYy8g541fQt14qtzo8mJ4LdEpDKZ9mQy2+qdJm2TZRpjY5JLXihXCgIxiRJgi5g==}
     dependencies:
       diff-sequences: 29.6.3
       estree-walker: 3.0.3
@@ -1665,8 +1634,8 @@
     engines: {node: '>= 0.12.0'}
     dev: true
 
-  /@vue/repl@3.2.0:
-    resolution: {integrity: sha512-heKXXwAm4p3wYqVsYqW5i9bAkiGqwbZygfBx8stZ48QqTvaTGiGY3qASJwvhc5FrZDPGoGcFRjab6XDImKxPvA==}
+  /@vue/repl@3.3.0:
+    resolution: {integrity: sha512-A9tdO7obt/kpFUHdgGoRnan6bZjfz/WAJ5+DpPkvgNEc960W+bJraURv8MUVtH2Id/byWotKbUve2jTakiccSw==}
     dev: false
 
   /@zeit/schemas@2.29.0:
@@ -1898,16 +1867,15 @@
     engines: {node: '>=10.0.0'}
     dev: true
 
-<<<<<<< HEAD
+  /bidi-js@1.0.3:
+    resolution: {integrity: sha512-RKshQI1R3YQ+n9YJz2QQ147P66ELpa1FQEg20Dk8oW9t2KgLbpDLLp9aGZ7y8WHSshDknG0bknqGw5/tyCs5tw==}
+    dependencies:
+      require-from-string: 2.0.2
+    dev: true
+
   /big-integer@1.6.51:
     resolution: {integrity: sha512-GPEid2Y9QU1Exl1rpO9B2IPJGHPSupF5GnVIP0blYvNOMer2bTvSWs1jGOUg04hTmu67nmLsQ9TBo1puaotBHg==}
     engines: {node: '>=0.6'}
-=======
-  /bidi-js@1.0.3:
-    resolution: {integrity: sha512-RKshQI1R3YQ+n9YJz2QQ147P66ELpa1FQEg20Dk8oW9t2KgLbpDLLp9aGZ7y8WHSshDknG0bknqGw5/tyCs5tw==}
-    dependencies:
-      require-from-string: 2.0.2
->>>>>>> 48bf8e4c
     dev: true
 
   /binary-extensions@2.2.0:
@@ -3947,7 +3915,7 @@
       canvas:
         optional: true
     dependencies:
-      '@asamuzakjp/dom-selector': 2.0.1
+      '@asamuzakjp/dom-selector': 2.0.2
       cssstyle: 4.0.1
       data-urls: 5.0.0
       decimal.js: 10.4.3
@@ -6080,8 +6048,7 @@
     engines: {node: '>= 0.8'}
     dev: true
 
-<<<<<<< HEAD
-  /vite-hyper-config@0.2.1(@types/node@20.10.6)(terser@5.22.0)(vite@5.0.2):
+  /vite-hyper-config@0.2.1(@types/node@20.11.0)(terser@5.22.0)(vite@5.0.2):
     resolution: {integrity: sha512-ItRIpzWp0XMh/Sn1H0GCWnQIUcBjnSaZy/EbOpJcRr9H/KTBHUSTCEOigE9K0KTN01Z0GDi/8WgVT9+RPL932A==}
     engines: {node: '>=18.0.0'}
     peerDependencies:
@@ -6089,8 +6056,8 @@
     dependencies:
       cac: 6.7.14
       picocolors: 1.0.0
-      vite: 5.0.2(@types/node@20.10.6)(terser@5.22.0)
-      vite-node: 1.1.1(@types/node@20.10.6)(terser@5.22.0)
+      vite: 5.0.2(@types/node@20.11.0)(terser@5.22.0)
+      vite-node: 1.1.1(@types/node@20.11.0)(terser@5.22.0)
     transitivePeerDependencies:
       - '@types/node'
       - less
@@ -6102,12 +6069,8 @@
       - terser
     dev: true
 
-  /vite-node@1.1.1(@types/node@20.10.6)(terser@5.22.0):
+  /vite-node@1.1.1(@types/node@20.11.0)(terser@5.22.0):
     resolution: {integrity: sha512-2bGE5w4jvym5v8llF6Gu1oBrmImoNSs4WmRVcavnG2me6+8UQntTqLiAMFyiAobp+ZXhj5ZFhI7SmLiFr/jrow==}
-=======
-  /vite-node@1.1.3(@types/node@20.10.7)(terser@5.22.0):
-    resolution: {integrity: sha512-BLSO72YAkIUuNrOx+8uznYICJfTEbvBAmWClY3hpath5+h1mbPS5OMn42lrTxXuyCazVyZoDkSRnju78GiVCqA==}
->>>>>>> 48bf8e4c
     engines: {node: ^18.0.0 || >=20.0.0}
     hasBin: true
     dependencies:
@@ -6115,11 +6078,7 @@
       debug: 4.3.4
       pathe: 1.1.1
       picocolors: 1.0.0
-<<<<<<< HEAD
-      vite: 5.0.10(@types/node@20.10.6)(terser@5.22.0)
-=======
-      vite: 5.0.7(@types/node@20.10.7)(terser@5.22.0)
->>>>>>> 48bf8e4c
+      vite: 5.0.10(@types/node@20.11.0)(terser@5.22.0)
     transitivePeerDependencies:
       - '@types/node'
       - less
@@ -6131,7 +6090,27 @@
       - terser
     dev: true
 
-<<<<<<< HEAD
+  /vite-node@1.2.0(@types/node@20.11.0)(terser@5.22.0):
+    resolution: {integrity: sha512-ETnQTHeAbbOxl7/pyBck9oAPZZZo+kYnFt1uQDD+hPReOc+wCjXw4r4jHriBRuVDB5isHmPXxrfc1yJnfBERqg==}
+    engines: {node: ^18.0.0 || >=20.0.0}
+    hasBin: true
+    dependencies:
+      cac: 6.7.14
+      debug: 4.3.4
+      pathe: 1.1.1
+      picocolors: 1.0.0
+      vite: 5.0.10(@types/node@20.11.0)(terser@5.22.0)
+    transitivePeerDependencies:
+      - '@types/node'
+      - less
+      - lightningcss
+      - sass
+      - stylus
+      - sugarss
+      - supports-color
+      - terser
+    dev: true
+
   /vite-plugin-inspect@0.7.42(rollup@4.4.1)(vite@5.0.2):
     resolution: {integrity: sha512-JCyX86wr3siQc+p9Kd0t8VkFHAJag0RaQVIpdFGSv5FEaePEVB6+V/RGtz2dQkkGSXQzRWrPs4cU3dRKg32bXw==}
     engines: {node: '>=14'}
@@ -6150,13 +6129,13 @@
       open: 9.1.0
       picocolors: 1.0.0
       sirv: 2.0.3
-      vite: 5.0.2(@types/node@20.10.6)(terser@5.22.0)
+      vite: 5.0.2(@types/node@20.11.0)(terser@5.22.0)
     transitivePeerDependencies:
       - rollup
       - supports-color
     dev: true
 
-  /vite@5.0.10(@types/node@20.10.6)(terser@5.22.0):
+  /vite@5.0.10(@types/node@20.11.0)(terser@5.22.0):
     resolution: {integrity: sha512-2P8J7WWgmc355HUMlFrwofacvr98DAjoE52BfdbwQtyLH06XKwaL/FMnmKM2crF0iX4MpmMKoDlNCB1ok7zHCw==}
     engines: {node: ^18.0.0 || >=20.0.0}
     hasBin: true
@@ -6184,7 +6163,7 @@
       terser:
         optional: true
     dependencies:
-      '@types/node': 20.10.6
+      '@types/node': 20.11.0
       esbuild: 0.19.10
       postcss: 8.4.32
       rollup: 4.4.1
@@ -6193,12 +6172,8 @@
       fsevents: 2.3.3
     dev: true
 
-  /vite@5.0.2(@types/node@20.10.6)(terser@5.22.0):
+  /vite@5.0.2(@types/node@20.11.0)(terser@5.22.0):
     resolution: {integrity: sha512-6CCq1CAJCNM1ya2ZZA7+jS2KgnhbzvxakmlIjN24cF/PXhRMzpM/z8QgsVJA/Dm5fWUWnVEsmtBoMhmerPxT0g==}
-=======
-  /vite@5.0.7(@types/node@20.10.7)(terser@5.22.0):
-    resolution: {integrity: sha512-B4T4rJCDPihrQo2B+h1MbeGL/k/GMAHzhQ8S0LjQ142s6/+l3hHTT095ORvsshj4QCkoWu3Xtmob5mazvakaOw==}
->>>>>>> 48bf8e4c
     engines: {node: ^18.0.0 || >=20.0.0}
     hasBin: true
     peerDependencies:
@@ -6225,7 +6200,7 @@
       terser:
         optional: true
     dependencies:
-      '@types/node': 20.10.7
+      '@types/node': 20.11.0
       esbuild: 0.19.10
       postcss: 8.4.32
       rollup: 4.4.1
@@ -6234,8 +6209,8 @@
       fsevents: 2.3.3
     dev: true
 
-  /vitest@1.1.3(@types/node@20.10.7)(jsdom@23.2.0)(terser@5.22.0):
-    resolution: {integrity: sha512-2l8om1NOkiA90/Y207PsEvJLYygddsOyr81wLQ20Ra8IlLKbyQncWsGZjnbkyG2KwwuTXLQjEPOJuxGMG8qJBQ==}
+  /vitest@1.2.0(@types/node@20.11.0)(jsdom@23.2.0)(terser@5.22.0):
+    resolution: {integrity: sha512-Ixs5m7BjqvLHXcibkzKRQUvD/XLw0E3rvqaCMlrm/0LMsA0309ZqYvTlPzkhh81VlEyVZXFlwWnkhb6/UMtcaQ==}
     engines: {node: ^18.0.0 || >=20.0.0}
     hasBin: true
     peerDependencies:
@@ -6259,21 +6234,12 @@
       jsdom:
         optional: true
     dependencies:
-<<<<<<< HEAD
-      '@types/node': 20.10.6
-      '@vitest/expect': 1.1.1
-      '@vitest/runner': 1.1.1
-      '@vitest/snapshot': 1.1.1
-      '@vitest/spy': 1.1.1
-      '@vitest/utils': 1.1.1
-=======
-      '@types/node': 20.10.7
-      '@vitest/expect': 1.1.3
-      '@vitest/runner': 1.1.3
-      '@vitest/snapshot': 1.1.3
-      '@vitest/spy': 1.1.3
-      '@vitest/utils': 1.1.3
->>>>>>> 48bf8e4c
+      '@types/node': 20.11.0
+      '@vitest/expect': 1.2.0
+      '@vitest/runner': 1.2.0
+      '@vitest/snapshot': 1.2.0
+      '@vitest/spy': 1.2.0
+      '@vitest/utils': 1.2.0
       acorn-walk: 8.3.1
       cac: 6.7.14
       chai: 4.3.10
@@ -6288,13 +6254,8 @@
       strip-literal: 1.3.0
       tinybench: 2.5.1
       tinypool: 0.8.1
-<<<<<<< HEAD
-      vite: 5.0.10(@types/node@20.10.6)(terser@5.22.0)
-      vite-node: 1.1.1(@types/node@20.10.6)(terser@5.22.0)
-=======
-      vite: 5.0.7(@types/node@20.10.7)(terser@5.22.0)
-      vite-node: 1.1.3(@types/node@20.10.7)(terser@5.22.0)
->>>>>>> 48bf8e4c
+      vite: 5.0.10(@types/node@20.11.0)(terser@5.22.0)
+      vite-node: 1.2.0(@types/node@20.11.0)(terser@5.22.0)
       why-is-node-running: 2.2.2
     transitivePeerDependencies:
       - less
