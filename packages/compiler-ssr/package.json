{
  "name": "@vue/compiler-ssr",
<<<<<<< HEAD
  "version": "3.4.0-alpha.1",
=======
  "version": "3.3.8",
>>>>>>> fc772dbf
  "description": "@vue/compiler-ssr",
  "main": "dist/compiler-ssr.cjs.js",
  "types": "dist/compiler-ssr.d.ts",
  "files": [
    "dist"
  ],
  "buildOptions": {
    "prod": false,
    "formats": [
      "cjs"
    ]
  },
  "repository": {
    "type": "git",
    "url": "git+https://github.com/vuejs/core.git",
    "directory": "packages/compiler-ssr"
  },
  "keywords": [
    "vue"
  ],
  "author": "Evan You",
  "license": "MIT",
  "bugs": {
    "url": "https://github.com/vuejs/core/issues"
  },
  "homepage": "https://github.com/vuejs/core/tree/main/packages/compiler-ssr#readme",
  "dependencies": {
<<<<<<< HEAD
    "@vue/shared": "3.4.0-alpha.1",
    "@vue/compiler-dom": "3.4.0-alpha.1"
=======
    "@vue/shared": "workspace:*",
    "@vue/compiler-dom": "workspace:*"
>>>>>>> fc772dbf
  }
}<|MERGE_RESOLUTION|>--- conflicted
+++ resolved
@@ -1,10 +1,6 @@
 {
   "name": "@vue/compiler-ssr",
-<<<<<<< HEAD
   "version": "3.4.0-alpha.1",
-=======
-  "version": "3.3.8",
->>>>>>> fc772dbf
   "description": "@vue/compiler-ssr",
   "main": "dist/compiler-ssr.cjs.js",
   "types": "dist/compiler-ssr.d.ts",
@@ -32,12 +28,7 @@
   },
   "homepage": "https://github.com/vuejs/core/tree/main/packages/compiler-ssr#readme",
   "dependencies": {
-<<<<<<< HEAD
-    "@vue/shared": "3.4.0-alpha.1",
-    "@vue/compiler-dom": "3.4.0-alpha.1"
-=======
     "@vue/shared": "workspace:*",
     "@vue/compiler-dom": "workspace:*"
->>>>>>> fc772dbf
   }
 }