import type { MockedFunction } from 'vitest'
import {
  type HMRRuntime,
  type Ref,
  Teleport,
  type VueElement,
  createApp,
  defineAsyncComponent,
  defineComponent,
  defineCustomElement,
  h,
  inject,
  nextTick,
  onMounted,
  provide,
  ref,
  render,
  renderSlot,
  useHost,
  useHostInternals,
  useShadowRoot,
} from '../src'

declare var __VUE_HMR_RUNTIME__: HMRRuntime

describe('defineCustomElement', () => {
  const container = document.createElement('div')
  document.body.appendChild(container)

  beforeEach(() => {
    container.innerHTML = ''
  })

  describe('mounting/unmount', () => {
    const E = defineCustomElement({
      props: {
        msg: {
          type: String,
          default: 'hello',
        },
      },
      render() {
        return h('div', this.msg)
      },
    })
    customElements.define('my-element', E)

    test('should work', () => {
      container.innerHTML = `<my-element></my-element>`
      const e = container.childNodes[0] as VueElement
      expect(e).toBeInstanceOf(E)
      expect(e._instance).toBeTruthy()
      expect(e.shadowRoot!.innerHTML).toBe(`<div>hello</div>`)
    })

    test('should work w/ manual instantiation', () => {
      const e = new E({ msg: 'inline' })
      // should lazy init
      expect(e._instance).toBe(null)
      // should initialize on connect
      container.appendChild(e)
      expect(e._instance).toBeTruthy()
      expect(e.shadowRoot!.innerHTML).toBe(`<div>inline</div>`)
    })

    test('should unmount on remove', async () => {
      container.innerHTML = `<my-element></my-element>`
      const e = container.childNodes[0] as VueElement
      container.removeChild(e)
      await nextTick()
      expect(e._instance).toBe(null)
      expect(e.shadowRoot!.innerHTML).toBe('')
    })

    // #10610
    test('When elements move, avoid prematurely disconnecting MutationObserver', async () => {
      const CustomInput = defineCustomElement({
        props: ['value'],
        emits: ['update'],
        setup(props, { emit }) {
          return () =>
            h('input', {
              type: 'number',
              value: props.value,
              onInput: (e: InputEvent) => {
                const num = (e.target! as HTMLInputElement).valueAsNumber
                emit('update', Number.isNaN(num) ? null : num)
              },
            })
        },
      })
      customElements.define('my-el-input', CustomInput)
      const num = ref('12')
      const containerComp = defineComponent({
        setup() {
          return () => {
            return h('div', [
              h('my-el-input', {
                value: num.value,
                onUpdate: ($event: CustomEvent) => {
                  num.value = $event.detail[0]
                },
              }),
              h('div', { id: 'move' }),
            ])
          }
        },
      })
      const app = createApp(containerComp)
      const container = document.createElement('div')
      document.body.appendChild(container)
      app.mount(container)
      const myInputEl = container.querySelector('my-el-input')!
      const inputEl = myInputEl.shadowRoot!.querySelector('input')!
      await nextTick()
      expect(inputEl.value).toBe('12')
      const moveEl = container.querySelector('#move')!
      moveEl.append(myInputEl)
      await nextTick()
      myInputEl.removeAttribute('value')
      await nextTick()
      expect(inputEl.value).toBe('')
    })

    test('should not unmount on move', async () => {
      container.innerHTML = `<div><my-element></my-element></div>`
      const e = container.childNodes[0].childNodes[0] as VueElement
      const i = e._instance
      // moving from one parent to another - this will trigger both disconnect
      // and connected callbacks synchronously
      container.appendChild(e)
      await nextTick()
      // should be the same instance
      expect(e._instance).toBe(i)
      expect(e.shadowRoot!.innerHTML).toBe('<div>hello</div>')
    })

    test('remove then insert again', async () => {
      container.innerHTML = `<my-element></my-element>`
      const e = container.childNodes[0] as VueElement
      container.removeChild(e)
      await nextTick()
      expect(e._instance).toBe(null)
      expect(e.shadowRoot!.innerHTML).toBe('')
      container.appendChild(e)
      expect(e._instance).toBeTruthy()
      expect(e.shadowRoot!.innerHTML).toBe('<div>hello</div>')
    })
  })

  describe('props', () => {
    const E = defineCustomElement({
      props: {
        foo: [String, null],
        bar: Object,
        bazQux: null,
        value: null,
      },
      render() {
        return [
          h('div', null, this.foo || ''),
          h('div', null, this.bazQux || (this.bar && this.bar.x)),
        ]
      },
    })
    customElements.define('my-el-props', E)

    test('renders custom element w/ correct object prop value', () => {
      render(h('my-el-props', { value: { x: 1 } }), container)
      const el = container.children[0]
      expect((el as any).value).toEqual({ x: 1 })
    })

    test('props via attribute', async () => {
      // bazQux should map to `baz-qux` attribute
      container.innerHTML = `<my-el-props foo="hello" baz-qux="bye"></my-el-props>`
      const e = container.childNodes[0] as VueElement
      expect(e.shadowRoot!.innerHTML).toBe('<div>hello</div><div>bye</div>')

      // change attr
      e.setAttribute('foo', 'changed')
      await nextTick()
      expect(e.shadowRoot!.innerHTML).toBe('<div>changed</div><div>bye</div>')

      e.setAttribute('baz-qux', 'changed')
      await nextTick()
      expect(e.shadowRoot!.innerHTML).toBe(
        '<div>changed</div><div>changed</div>',
      )
    })

    test('props via properties', async () => {
      const e = new E()
      e.foo = 'one'
      e.bar = { x: 'two' }
      container.appendChild(e)
      expect(e.shadowRoot!.innerHTML).toBe('<div>one</div><div>two</div>')

      // reflect
      // should reflect primitive value
      expect(e.getAttribute('foo')).toBe('one')
      // should not reflect rich data
      expect(e.hasAttribute('bar')).toBe(false)

      e.foo = 'three'
      await nextTick()
      expect(e.shadowRoot!.innerHTML).toBe('<div>three</div><div>two</div>')
      expect(e.getAttribute('foo')).toBe('three')

      e.foo = null
      await nextTick()
      expect(e.shadowRoot!.innerHTML).toBe('<div></div><div>two</div>')
      expect(e.hasAttribute('foo')).toBe(false)

      e.foo = undefined
      await nextTick()
      expect(e.shadowRoot!.innerHTML).toBe('<div></div><div>two</div>')
      expect(e.hasAttribute('foo')).toBe(false)
      expect(e.foo).toBe(undefined)

      e.bazQux = 'four'
      await nextTick()
      expect(e.shadowRoot!.innerHTML).toBe('<div></div><div>four</div>')
      expect(e.getAttribute('baz-qux')).toBe('four')
    })

    test('props via hyphen property', async () => {
      const Comp = defineCustomElement({
        props: {
          fooBar: Boolean,
        },
        render() {
          return 'Comp'
        },
      })
      customElements.define('my-el-comp', Comp)
      render(h('my-el-comp', { 'foo-bar': true }), container)
      const el = container.children[0]
      expect((el as any).outerHTML).toBe('<my-el-comp foo-bar=""></my-el-comp>')
    })

    test('attribute -> prop type casting', async () => {
      const E = defineCustomElement({
        props: {
          fooBar: Number, // test casting of camelCase prop names
          bar: Boolean,
          baz: String,
        },
        render() {
          return [
            this.fooBar,
            typeof this.fooBar,
            this.bar,
            typeof this.bar,
            this.baz,
            typeof this.baz,
          ].join(' ')
        },
      })
      customElements.define('my-el-props-cast', E)
      container.innerHTML = `<my-el-props-cast foo-bar="1" baz="12345"></my-el-props-cast>`
      const e = container.childNodes[0] as VueElement
      expect(e.shadowRoot!.innerHTML).toBe(
        `1 number false boolean 12345 string`,
      )

      e.setAttribute('bar', '')
      await nextTick()
      expect(e.shadowRoot!.innerHTML).toBe(`1 number true boolean 12345 string`)

      e.setAttribute('foo-bar', '2e1')
      await nextTick()
      expect(e.shadowRoot!.innerHTML).toBe(
        `20 number true boolean 12345 string`,
      )

      e.setAttribute('baz', '2e1')
      await nextTick()
      expect(e.shadowRoot!.innerHTML).toBe(`20 number true boolean 2e1 string`)
    })

    // #4772
    test('attr casting w/ programmatic creation', () => {
      const E = defineCustomElement({
        props: {
          foo: Number,
        },
        render() {
          return `foo type: ${typeof this.foo}`
        },
      })
      customElements.define('my-element-programmatic', E)
      const el = document.createElement('my-element-programmatic') as any
      el.setAttribute('foo', '123')
      container.appendChild(el)
      expect(el.shadowRoot.innerHTML).toBe(`foo type: number`)
    })

    test('handling properties set before upgrading', () => {
      const E = defineCustomElement({
        props: {
          foo: String,
          dataAge: Number,
        },
        setup(props) {
          expect(props.foo).toBe('hello')
          expect(props.dataAge).toBe(5)
        },
        render() {
          return h('div', `foo: ${this.foo}`)
        },
      })
      const el = document.createElement('my-el-upgrade') as any
      el.foo = 'hello'
      el.dataset.age = 5
      el.notProp = 1
      container.appendChild(el)
      customElements.define('my-el-upgrade', E)
      expect(el.shadowRoot.firstChild.innerHTML).toBe(`foo: hello`)
      // should not reflect if not declared as a prop
      expect(el.hasAttribute('not-prop')).toBe(false)
    })

    test('handle properties set before connecting', () => {
      const obj = { a: 1 }
      const E = defineCustomElement({
        props: {
          foo: String,
          post: Object,
        },
        setup(props) {
          expect(props.foo).toBe('hello')
          expect(props.post).toBe(obj)
        },
        render() {
          return JSON.stringify(this.post)
        },
      })
      customElements.define('my-el-preconnect', E)
      const el = document.createElement('my-el-preconnect') as any
      el.foo = 'hello'
      el.post = obj

      container.appendChild(el)
      expect(el.shadowRoot.innerHTML).toBe(JSON.stringify(obj))
    })

    // https://github.com/vuejs/core/issues/6163
    test('handle components with no props', async () => {
      const E = defineCustomElement({
        render() {
          return h('div', 'foo')
        },
      })
      customElements.define('my-element-noprops', E)
      const el = document.createElement('my-element-noprops')
      container.appendChild(el)
      await nextTick()
      expect(el.shadowRoot!.innerHTML).toMatchInlineSnapshot('"<div>foo</div>"')
    })

    // #5793
    test('set number value in dom property', () => {
      const E = defineCustomElement({
        props: {
          'max-age': Number,
        },
        render() {
          // @ts-expect-error
          return `max age: ${this.maxAge}/type: ${typeof this.maxAge}`
        },
      })
      customElements.define('my-element-number-property', E)
      const el = document.createElement('my-element-number-property') as any
      container.appendChild(el)
      el.maxAge = 50
      expect(el.maxAge).toBe(50)
      expect(el.shadowRoot.innerHTML).toBe('max age: 50/type: number')
    })

    // #9006
    test('should reflect default value', () => {
      const E = defineCustomElement({
        props: {
          value: {
            type: String,
            default: 'hi',
          },
        },
        render() {
          return this.value
        },
      })
      customElements.define('my-el-default-val', E)
      container.innerHTML = `<my-el-default-val></my-el-default-val>`
      const e = container.childNodes[0] as any
      expect(e.value).toBe('hi')
    })

    test('support direct setup function syntax with extra options', () => {
      const E = defineCustomElement(
        props => {
          return () => props.text
        },
        {
          props: {
            text: String,
          },
        },
      )
      customElements.define('my-el-setup-with-props', E)
      container.innerHTML = `<my-el-setup-with-props text="hello"></my-el-setup-with-props>`
      const e = container.childNodes[0] as VueElement
      expect(e.shadowRoot!.innerHTML).toBe('hello')
    })
  })

  describe('attrs', () => {
    const E = defineCustomElement({
      render() {
        return [h('div', null, this.$attrs.foo as string)]
      },
    })
    customElements.define('my-el-attrs', E)

    test('attrs via attribute', async () => {
      container.innerHTML = `<my-el-attrs foo="hello"></my-el-attrs>`
      const e = container.childNodes[0] as VueElement
      expect(e.shadowRoot!.innerHTML).toBe('<div>hello</div>')

      e.setAttribute('foo', 'changed')
      await nextTick()
      expect(e.shadowRoot!.innerHTML).toBe('<div>changed</div>')
    })

    test('non-declared properties should not show up in $attrs', () => {
      const e = new E()
      // @ts-expect-error
      e.foo = '123'
      container.appendChild(e)
      expect(e.shadowRoot!.innerHTML).toBe('<div></div>')
    })
  })

  describe('emits', () => {
    const CompDef = defineComponent({
      setup(_, { emit }) {
        emit('created')
        return () =>
          h('div', {
            onClick: () => {
              emit('my-click', 1)
            },
            onMousedown: () => {
              emit('myEvent', 1) // validate hyphenation
            },
            onWheel: () => {
              emit('my-wheel', { bubbles: true }, 1)
            },
          })
      },
    })
    const E = defineCustomElement(CompDef)
    customElements.define('my-el-emits', E)

    test('emit on connect', () => {
      const e = new E()
      const spy = vi.fn()
      e.addEventListener('created', spy)
      container.appendChild(e)
      expect(spy).toHaveBeenCalled()
    })

    test('emit on interaction', () => {
      container.innerHTML = `<my-el-emits></my-el-emits>`
      const e = container.childNodes[0] as VueElement
      const spy = vi.fn()
      e.addEventListener('my-click', spy)
      e.shadowRoot!.childNodes[0].dispatchEvent(new CustomEvent('click'))
      expect(spy).toHaveBeenCalledTimes(1)
      expect(spy.mock.calls[0][0]).toMatchObject({
        detail: [1],
      })
    })

    // #5373
    test('case transform for camelCase event', () => {
      container.innerHTML = `<my-el-emits></my-el-emits>`
      const e = container.childNodes[0] as VueElement
      const spy1 = vi.fn()
      e.addEventListener('myEvent', spy1)
      const spy2 = vi.fn()
      // emitting myEvent, but listening for my-event. This happens when
      // using the custom element in a Vue template
      e.addEventListener('my-event', spy2)
      e.shadowRoot!.childNodes[0].dispatchEvent(new CustomEvent('mousedown'))
      expect(spy1).toHaveBeenCalledTimes(1)
      expect(spy2).toHaveBeenCalledTimes(1)
    })

    test('emit from within async component wrapper', async () => {
      const p = new Promise<typeof CompDef>(res => res(CompDef as any))
      const E = defineCustomElement(defineAsyncComponent(() => p))
      customElements.define('my-async-el-emits', E)
      container.innerHTML = `<my-async-el-emits></my-async-el-emits>`
      const e = container.childNodes[0] as VueElement
      const spy = vi.fn()
      e.addEventListener('my-click', spy)
      // this feels brittle but seems necessary to reach the node in the DOM.
      await customElements.whenDefined('my-async-el-emits')
      await nextTick()
      await nextTick()
      e.shadowRoot!.childNodes[0].dispatchEvent(new CustomEvent('click'))
      expect(spy).toHaveBeenCalled()
      expect(spy.mock.calls[0][0]).toMatchObject({
        detail: [1],
      })
    })

    // #7293
    test('emit in an async component wrapper with properties bound', async () => {
      const E = defineCustomElement(
        defineAsyncComponent(
          () => new Promise<typeof CompDef>(res => res(CompDef as any)),
        ),
      )
      customElements.define('my-async-el-props-emits', E)
      container.innerHTML = `<my-async-el-props-emits id="my_async_el_props_emits"></my-async-el-props-emits>`
      const e = container.childNodes[0] as VueElement
      const spy = vi.fn()
      e.addEventListener('my-click', spy)
      await customElements.whenDefined('my-async-el-props-emits')
      await nextTick()
      await nextTick()
      e.shadowRoot!.childNodes[0].dispatchEvent(new CustomEvent('click'))
      expect(spy).toHaveBeenCalled()
      expect(spy.mock.calls[0][0]).toMatchObject({
        detail: [1],
      })
    })

    test('emit with options', async () => {
      container.innerHTML = `<my-el-emits></my-el-emits>`
      const e = container.childNodes[0] as VueElement
      const spy = vi.fn()
      e.addEventListener('my-wheel', spy)
      e.shadowRoot!.childNodes[0].dispatchEvent(new CustomEvent('wheel'))
      expect(spy).toHaveBeenCalledTimes(1)
      expect(spy.mock.calls[0][0]).toMatchObject({
        bubbles: true,
        detail: [{ bubbles: true }, 1],
      })
    })
  })

  describe('slots', () => {
    const E = defineCustomElement({
      render() {
        return [
          h('div', null, [
            renderSlot(this.$slots, 'default', undefined, () => [
              h('div', 'fallback'),
            ]),
          ]),
          h('div', null, renderSlot(this.$slots, 'named')),
        ]
      },
    })
    customElements.define('my-el-slots', E)

    test('render slots correctly', () => {
      container.innerHTML = `<my-el-slots><span>hi</span></my-el-slots>`
      const e = container.childNodes[0] as VueElement
      // native slots allocation does not affect innerHTML, so we just
      // verify that we've rendered the correct native slots here...
      expect(e.shadowRoot!.innerHTML).toBe(
        `<div><slot><div>fallback</div></slot></div><div><slot name="named"></slot></div>`,
      )
    })
  })

  describe('provide/inject', () => {
    const Consumer = defineCustomElement({
      setup() {
        const foo = inject<Ref>('foo')!
        return () => h('div', foo.value)
      },
    })
    customElements.define('my-consumer', Consumer)

    test('over nested usage', async () => {
      const foo = ref('injected!')
      const Provider = defineCustomElement({
        provide: {
          foo,
        },
        render() {
          return h('my-consumer')
        },
      })
      customElements.define('my-provider', Provider)
      container.innerHTML = `<my-provider><my-provider>`
      const provider = container.childNodes[0] as VueElement
      const consumer = provider.shadowRoot!.childNodes[0] as VueElement

      expect(consumer.shadowRoot!.innerHTML).toBe(`<div>injected!</div>`)

      foo.value = 'changed!'
      await nextTick()
      expect(consumer.shadowRoot!.innerHTML).toBe(`<div>changed!</div>`)
    })

    test('over slot composition', async () => {
      const foo = ref('injected!')
      const Provider = defineCustomElement({
        provide: {
          foo,
        },
        render() {
          return renderSlot(this.$slots, 'default')
        },
      })
      customElements.define('my-provider-2', Provider)

      container.innerHTML = `<my-provider-2><my-consumer></my-consumer><my-provider-2>`
      const provider = container.childNodes[0]
      const consumer = provider.childNodes[0] as VueElement
      expect(consumer.shadowRoot!.innerHTML).toBe(`<div>injected!</div>`)

      foo.value = 'changed!'
      await nextTick()
      expect(consumer.shadowRoot!.innerHTML).toBe(`<div>changed!</div>`)
    })

    test('inherited from ancestors', async () => {
      const fooA = ref('FooA!')
      const fooB = ref('FooB!')
      const ProviderA = defineCustomElement({
        provide: {
          fooA,
        },
        render() {
          return h('provider-b')
        },
      })
      const ProviderB = defineCustomElement({
        provide: {
          fooB,
        },
        render() {
          return h('my-multi-consumer')
        },
      })

      const Consumer = defineCustomElement({
        setup() {
          const fooA = inject<Ref>('fooA')!
          const fooB = inject<Ref>('fooB')!
          return () => h('div', `${fooA.value} ${fooB.value}`)
        },
      })

      customElements.define('provider-a', ProviderA)
      customElements.define('provider-b', ProviderB)
      customElements.define('my-multi-consumer', Consumer)
      container.innerHTML = `<provider-a><provider-a>`
      const providerA = container.childNodes[0] as VueElement
      const providerB = providerA.shadowRoot!.childNodes[0] as VueElement
      const consumer = providerB.shadowRoot!.childNodes[0] as VueElement

      expect(consumer.shadowRoot!.innerHTML).toBe(`<div>FooA! FooB!</div>`)

      fooA.value = 'changedA!'
      fooB.value = 'changedB!'
      await nextTick()
      expect(consumer.shadowRoot!.innerHTML).toBe(
        `<div>changedA! changedB!</div>`,
      )
    })
  })

  describe('styles', () => {
    function assertStyles(el: VueElement, css: string[]) {
      const styles = el.shadowRoot?.querySelectorAll('style')!
      expect(styles.length).toBe(css.length) // should not duplicate multiple copies from Bar
      for (let i = 0; i < css.length; i++) {
        expect(styles[i].textContent).toBe(css[i])
      }
    }

    test('should attach styles to shadow dom', async () => {
      const def = defineComponent({
        __hmrId: 'foo',
        styles: [`div { color: red; }`],
        render() {
          return h('div', 'hello')
        },
      })
      const Foo = defineCustomElement(def)
      customElements.define('my-el-with-styles', Foo)
      container.innerHTML = `<my-el-with-styles></my-el-with-styles>`
      const el = container.childNodes[0] as VueElement
      const style = el.shadowRoot?.querySelector('style')!
      expect(style.textContent).toBe(`div { color: red; }`)

      // hmr
      __VUE_HMR_RUNTIME__.reload('foo', {
        ...def,
        styles: [`div { color: blue; }`, `div { color: yellow; }`],
      } as any)

      await nextTick()
      assertStyles(el, [`div { color: blue; }`, `div { color: yellow; }`])
    })

    test("child components should inject styles to root element's shadow root", async () => {
      const Baz = () => h(Bar)
      const Bar = defineComponent({
        __hmrId: 'bar',
        styles: [`div { color: green; }`, `div { color: blue; }`],
        render() {
          return 'bar'
        },
      })
      const Foo = defineCustomElement({
        styles: [`div { color: red; }`],
        render() {
          return [h(Baz), h(Baz)]
        },
      })
      customElements.define('my-el-with-child-styles', Foo)
      container.innerHTML = `<my-el-with-child-styles></my-el-with-child-styles>`
      const el = container.childNodes[0] as VueElement

      // inject order should be child -> parent
      assertStyles(el, [
        `div { color: green; }`,
        `div { color: blue; }`,
        `div { color: red; }`,
      ])

      // hmr
      __VUE_HMR_RUNTIME__.reload(Bar.__hmrId!, {
        ...Bar,
        styles: [`div { color: red; }`, `div { color: yellow; }`],
      } as any)

      await nextTick()
      assertStyles(el, [
        `div { color: red; }`,
        `div { color: yellow; }`,
        `div { color: red; }`,
      ])

      __VUE_HMR_RUNTIME__.reload(Bar.__hmrId!, {
        ...Bar,
        styles: [`div { color: blue; }`],
      } as any)
      await nextTick()
      assertStyles(el, [`div { color: blue; }`, `div { color: red; }`])
    })

    test('with nonce', () => {
      const Foo = defineCustomElement(
        {
          styles: [`div { color: red; }`],
          render() {
            return h('div', 'hello')
          },
        },
        { nonce: 'xxx' },
      )
      customElements.define('my-el-with-nonce', Foo)
      container.innerHTML = `<my-el-with-nonce></my-el-with-nonce>`
      const el = container.childNodes[0] as VueElement
      const style = el.shadowRoot?.querySelector('style')!
      expect(style.getAttribute('nonce')).toBe('xxx')
    })
  })

  describe('async', () => {
    test('should work', async () => {
      const loaderSpy = vi.fn()
      const E = defineCustomElement(
        defineAsyncComponent(() => {
          loaderSpy()
          return Promise.resolve({
            props: ['msg'],
            styles: [`div { color: red }`],
            render(this: any) {
              return h('div', null, this.msg)
            },
          })
        }),
      )
      customElements.define('my-el-async', E)
      container.innerHTML =
        `<my-el-async msg="hello"></my-el-async>` +
        `<my-el-async msg="world"></my-el-async>`

      await new Promise(r => setTimeout(r))

      // loader should be called only once
      expect(loaderSpy).toHaveBeenCalledTimes(1)

      const e1 = container.childNodes[0] as VueElement
      const e2 = container.childNodes[1] as VueElement

      // should inject styles
      expect(e1.shadowRoot!.innerHTML).toBe(
        `<style>div { color: red }</style><div>hello</div>`,
      )
      expect(e2.shadowRoot!.innerHTML).toBe(
        `<style>div { color: red }</style><div>world</div>`,
      )

      // attr
      e1.setAttribute('msg', 'attr')
      await nextTick()
      expect((e1 as any).msg).toBe('attr')
      expect(e1.shadowRoot!.innerHTML).toBe(
        `<style>div { color: red }</style><div>attr</div>`,
      )

      // props
      expect(`msg` in e1).toBe(true)
      ;(e1 as any).msg = 'prop'
      expect(e1.getAttribute('msg')).toBe('prop')
      expect(e1.shadowRoot!.innerHTML).toBe(
        `<style>div { color: red }</style><div>prop</div>`,
      )
    })

    test('set DOM property before resolve', async () => {
      const E = defineCustomElement(
        defineAsyncComponent(() => {
          return Promise.resolve({
            props: ['msg'],
            setup(props) {
              expect(typeof props.msg).toBe('string')
            },
            render(this: any) {
              return h('div', this.msg)
            },
          })
        }),
      )
      customElements.define('my-el-async-2', E)

      const e1 = new E()

      // set property before connect
      e1.msg = 'hello'

      const e2 = new E()

      container.appendChild(e1)
      container.appendChild(e2)

      // set property after connect but before resolve
      e2.msg = 'world'

      await new Promise(r => setTimeout(r))

      expect(e1.shadowRoot!.innerHTML).toBe(`<div>hello</div>`)
      expect(e2.shadowRoot!.innerHTML).toBe(`<div>world</div>`)

      e1.msg = 'world'
      expect(e1.shadowRoot!.innerHTML).toBe(`<div>world</div>`)

      e2.msg = 'hello'
      expect(e2.shadowRoot!.innerHTML).toBe(`<div>hello</div>`)
    })

    test('Number prop casting before resolve', async () => {
      const E = defineCustomElement(
        defineAsyncComponent(() => {
          return Promise.resolve({
            props: { n: Number },
            setup(props) {
              expect(props.n).toBe(20)
            },
            render(this: any) {
              return h('div', this.n + ',' + typeof this.n)
            },
          })
        }),
      )
      customElements.define('my-el-async-3', E)
      container.innerHTML = `<my-el-async-3 n="2e1"></my-el-async-3>`

      await new Promise(r => setTimeout(r))

      const e = container.childNodes[0] as VueElement
      expect(e.shadowRoot!.innerHTML).toBe(`<div>20,number</div>`)
    })

    test('with slots', async () => {
      const E = defineCustomElement(
        defineAsyncComponent(() => {
          return Promise.resolve({
            render(this: any) {
              return [
                h('div', null, [
                  renderSlot(this.$slots, 'default', undefined, () => [
                    h('div', 'fallback'),
                  ]),
                ]),
                h('div', null, renderSlot(this.$slots, 'named')),
              ]
            },
          })
        }),
      )
      customElements.define('my-el-async-slots', E)
      container.innerHTML = `<my-el-async-slots><span>hi</span></my-el-async-slots>`

      await new Promise(r => setTimeout(r))

      const e = container.childNodes[0] as VueElement
      expect(e.shadowRoot!.innerHTML).toBe(
        `<div><slot><div>fallback</div></slot></div><div><slot name="named"></slot></div>`,
      )
    })
  })

  describe('shadowRoot: false', () => {
    const E = defineCustomElement({
      shadowRoot: false,
      props: {
        msg: {
          type: String,
          default: 'hello',
        },
      },
      render() {
        return h('div', this.msg)
      },
    })
    customElements.define('my-el-shadowroot-false', E)

    test('should work', async () => {
      function raf() {
        return new Promise(resolve => {
          requestAnimationFrame(resolve)
        })
      }

      container.innerHTML = `<my-el-shadowroot-false></my-el-shadowroot-false>`
      const e = container.childNodes[0] as VueElement
      await raf()
      expect(e).toBeInstanceOf(E)
      expect(e._instance).toBeTruthy()
      expect(e.innerHTML).toBe(`<div>hello</div>`)
      expect(e.shadowRoot).toBe(null)
    })

    const toggle = ref(true)
    const ES = defineCustomElement(
      {
        render() {
          return [
            renderSlot(this.$slots, 'default'),
            toggle.value ? renderSlot(this.$slots, 'named') : null,
            renderSlot(this.$slots, 'omitted', {}, () => [
              h('div', 'fallback'),
            ]),
          ]
        },
      },
      { shadowRoot: false },
    )
    customElements.define('my-el-shadowroot-false-slots', ES)

    test('should render slots', async () => {
      container.innerHTML =
        `<my-el-shadowroot-false-slots>` +
        `<span>default</span>text` +
        `<div slot="named">named</div>` +
        `</my-el-shadowroot-false-slots>`
      const e = container.childNodes[0] as VueElement
      // native slots allocation does not affect innerHTML, so we just
      // verify that we've rendered the correct native slots here...
      expect(e.innerHTML).toBe(
        `<span>default</span>text` +
          `<div slot="named">named</div>` +
          `<div>fallback</div>`,
      )

      toggle.value = false
      await nextTick()
      expect(e.innerHTML).toBe(
        `<span>default</span>text` + `<!---->` + `<div>fallback</div>`,
      )
    })

    test('render nested customElement w/ shadowRoot false', async () => {
      const calls: string[] = []

      const Child = defineCustomElement(
        {
          setup() {
            calls.push('child rendering')
            onMounted(() => {
              calls.push('child mounted')
            })
          },
          render() {
            return renderSlot(this.$slots, 'default')
          },
        },
        { shadowRoot: false },
      )
      customElements.define('my-child', Child)

      const Parent = defineCustomElement(
        {
          setup() {
            calls.push('parent rendering')
            onMounted(() => {
              calls.push('parent mounted')
            })
          },
          render() {
            return renderSlot(this.$slots, 'default')
          },
        },
        { shadowRoot: false },
      )
      customElements.define('my-parent', Parent)

      const App = {
        render() {
          return h('my-parent', null, {
            default: () => [
              h('my-child', null, {
                default: () => [h('span', null, 'default')],
              }),
            ],
          })
        },
      }
      const app = createApp(App)
      app.mount(container)
      await nextTick()
      const e = container.childNodes[0] as VueElement
      expect(e.innerHTML).toBe(
        `<my-child data-v-app=""><span>default</span></my-child>`,
      )
      expect(calls).toEqual([
        'parent rendering',
        'parent mounted',
        'child rendering',
        'child mounted',
      ])
      app.unmount()
    })

    test('render nested Teleport w/ shadowRoot false', async () => {
      const target = document.createElement('div')
      const Child = defineCustomElement(
        {
          render() {
            return h(
              Teleport,
              { to: target },
              {
                default: () => [renderSlot(this.$slots, 'default')],
              },
            )
          },
        },
        { shadowRoot: false },
      )
      customElements.define('my-el-teleport-child', Child)
      const Parent = defineCustomElement(
        {
          render() {
            return renderSlot(this.$slots, 'default')
          },
        },
        { shadowRoot: false },
      )
      customElements.define('my-el-teleport-parent', Parent)

      const App = {
        render() {
          return h('my-el-teleport-parent', null, {
            default: () => [
              h('my-el-teleport-child', null, {
                default: () => [h('span', null, 'default')],
              }),
            ],
          })
        },
      }
      const app = createApp(App)
      app.mount(container)
      await nextTick()
      expect(target.innerHTML).toBe(`<span>default</span>`)
      app.unmount()
    })
  })

  describe('helpers', () => {
    test('useHost', () => {
      const Foo = defineCustomElement({
        setup() {
          const host = useHost()!
          host.setAttribute('id', 'host')
          return () => h('div', 'hello')
        },
      })
      customElements.define('my-el-use-host', Foo)
      container.innerHTML = `<my-el-use-host>`
      const el = container.childNodes[0] as VueElement
      expect(el.id).toBe('host')
    })

    test('useShadowRoot for style injection', () => {
      const Foo = defineCustomElement({
        setup() {
          const root = useShadowRoot()!
          const style = document.createElement('style')
          style.innerHTML = `div { color: red; }`
          root.appendChild(style)
          return () => h('div', 'hello')
        },
      })
      customElements.define('my-el-use-shadow-root', Foo)
      container.innerHTML = `<my-el-use-shadow-root>`
      const el = container.childNodes[0] as VueElement
      const style = el.shadowRoot?.querySelector('style')!
      expect(style.textContent).toBe(`div { color: red; }`)
    })

    // wait for jsdom to fix https://github.com/jsdom/jsdom/issues/3732
    test.todo('useHostInternals', async () => {
      const Foo = defineCustomElement({
        setup() {
          const internals = useHostInternals()!
          internals.ariaLive = 'polite'
          return () => h('div', 'hello')
        },
      })
      customElements.define('my-el-use-host-internals', Foo)
      container.innerHTML = `<my-el-use-host-internals>`
      const el = container.childNodes[0] as VueElement
      expect(el._internals?.ariaLive).toBe('polite')
    })
  })

  describe('expose', () => {
    test('expose attributes and callback', async () => {
      type SetValue = (value: string) => void
      let fn: MockedFunction<SetValue>

      const E = defineCustomElement({
        setup(_, { expose }) {
          const value = ref('hello')

          const setValue = (fn = vi.fn((_value: string) => {
            value.value = _value
          }))

          expose({
            setValue,
            value,
          })

          return () => h('div', null, [value.value])
        },
      })
      customElements.define('my-el-expose', E)

      container.innerHTML = `<my-el-expose></my-el-expose>`
      const e = container.childNodes[0] as VueElement & {
        value: string
        setValue: MockedFunction<SetValue>
      }
      expect(e.shadowRoot!.innerHTML).toBe(`<div>hello</div>`)
      expect(e.value).toBe('hello')
      expect(e.setValue).toBe(fn!)
      e.setValue('world')
      expect(e.value).toBe('world')
      await nextTick()
      expect(e.shadowRoot!.innerHTML).toBe(`<div>world</div>`)
    })

    test('warning when exposing an existing property', () => {
      const E = defineCustomElement({
        props: {
          value: String,
        },
        setup(props, { expose }) {
          expose({
            value: 'hello',
          })

          return () => h('div', null, [props.value])
        },
      })
      customElements.define('my-el-expose-two', E)

      container.innerHTML = `<my-el-expose-two value="world"></my-el-expose-two>`

      expect(
        `[Vue warn]: Exposed property "value" already exists on custom element.`,
      ).toHaveBeenWarned()
    })
  })

  test('async & nested custom elements', async () => {
    let fooVal: string | undefined = ''
    const E = defineCustomElement(
      defineAsyncComponent(() => {
        return Promise.resolve({
          setup(props) {
            provide('foo', 'foo')
          },
          render(this: any) {
            return h('div', null, [renderSlot(this.$slots, 'default')])
          },
        })
      }),
    )

    const EChild = defineCustomElement({
      setup(props) {
        fooVal = inject('foo')
      },
      render(this: any) {
        return h('div', null, 'child')
      },
    })
    customElements.define('my-el-async-nested-ce', E)
    customElements.define('slotted-child', EChild)
    container.innerHTML = `<my-el-async-nested-ce><div><slotted-child></slotted-child></div></my-el-async-nested-ce>`

    await new Promise(r => setTimeout(r))
    const e = container.childNodes[0] as VueElement
    expect(e.shadowRoot!.innerHTML).toBe(`<div><slot></slot></div>`)
    expect(fooVal).toBe('foo')
  })

  test('async & multiple levels of nested custom elements', async () => {
    let fooVal: string | undefined = ''
    let barVal: string | undefined = ''
    const E = defineCustomElement(
      defineAsyncComponent(() => {
        return Promise.resolve({
          setup(props) {
            provide('foo', 'foo')
          },
          render(this: any) {
            return h('div', null, [renderSlot(this.$slots, 'default')])
          },
        })
      }),
    )

    const EChild = defineCustomElement({
      setup(props) {
        provide('bar', 'bar')
      },
      render(this: any) {
        return h('div', null, [renderSlot(this.$slots, 'default')])
      },
    })

    const EChild2 = defineCustomElement({
      setup(props) {
        fooVal = inject('foo')
        barVal = inject('bar')
      },
      render(this: any) {
        return h('div', null, 'child')
      },
    })
    customElements.define('my-el-async-nested-m-ce', E)
    customElements.define('slotted-child-m', EChild)
    customElements.define('slotted-child2-m', EChild2)
    container.innerHTML =
      `<my-el-async-nested-m-ce>` +
      `<div><slotted-child-m>` +
      `<slotted-child2-m></slotted-child2-m>` +
      `</slotted-child-m></div>` +
      `</my-el-async-nested-m-ce>`

    await new Promise(r => setTimeout(r))
    const e = container.childNodes[0] as VueElement
    expect(e.shadowRoot!.innerHTML).toBe(`<div><slot></slot></div>`)
    expect(fooVal).toBe('foo')
    expect(barVal).toBe('bar')
  })

  describe('configureApp', () => {
    test('should work', () => {
      const E = defineCustomElement(
        () => {
          const msg = inject('msg')
          return () => h('div', msg!)
        },
        {
          configureApp(app) {
            app.provide('msg', 'app-injected')
          },
        },
      )
      customElements.define('my-element-with-app', E)

      container.innerHTML = `<my-element-with-app></my-element-with-app>`
      const e = container.childNodes[0] as VueElement

      expect(e.shadowRoot?.innerHTML).toBe('<div>app-injected</div>')
    })
  })

  // #9885
  test('avoid double mount when prop is set immediately after mount', () => {
    customElements.define(
      'my-input-dupe',
      defineCustomElement({
        props: {
          value: String,
        },
        render() {
          return 'hello'
        },
      }),
    )
    const container = document.createElement('div')
    document.body.appendChild(container)
    createApp({
      render() {
        return h('div', [
          h('my-input-dupe', {
            onVnodeMounted(vnode) {
              vnode.el!.value = 'fesfes'
            },
          }),
        ])
      },
    }).mount(container)
    expect(container.children[0].children[0].shadowRoot?.innerHTML).toBe(
      'hello',
    )
  })

  // #11081
  test('Props can be casted when mounting custom elements in component rendering functions', async () => {
    const E = defineCustomElement(
      defineAsyncComponent(() =>
        Promise.resolve({
          props: ['fooValue'],
          setup(props) {
            expect(props.fooValue).toBe('fooValue')
            return () => h('div', props.fooValue)
          },
        }),
      ),
    )
    customElements.define('my-el-async-4', E)
    const R = defineComponent({
      setup() {
        const fooValue = ref('fooValue')
        return () => {
          return h('div', null, [
            h('my-el-async-4', {
              fooValue: fooValue.value,
            }),
          ])
        }
      },
    })

    const app = createApp(R)
    app.mount(container)
    await new Promise(r => setTimeout(r))
    const e = container.querySelector('my-el-async-4') as VueElement
    expect(e.shadowRoot!.innerHTML).toBe(`<div>fooValue</div>`)
    app.unmount()
  })

  // #11276
  test('delete prop on attr removal', async () => {
    const E = defineCustomElement({
      props: {
        boo: {
          type: Boolean,
        },
      },
      render() {
        return this.boo + ',' + typeof this.boo
      },
    })
    customElements.define('el-attr-removal', E)
    container.innerHTML = '<el-attr-removal boo>'
    const e = container.childNodes[0] as VueElement
    expect(e.shadowRoot!.innerHTML).toBe(`true,boolean`)
    e.removeAttribute('boo')
    await nextTick()
    expect(e.shadowRoot!.innerHTML).toBe(`false,boolean`)
  })

<<<<<<< HEAD
  test('support attachInternals method', () => {
    const E = defineCustomElement({
      formAssociated: true,
      render() {
        return h('div', 'hello')
      },
    })
    customElements.define('my-el-attach-internals', E)
    container.innerHTML = `<my-el-attach-internals></my-el-attach-internals>`
    const e = container.childNodes[0] as VueElement
    expect(e.shadowRoot!.innerHTML).toBe(`<div>hello</div>`)
    expect(e._internals).toBeTruthy()
=======
  test('hyphenated attr removal', async () => {
    const E = defineCustomElement({
      props: {
        fooBar: {
          type: Boolean,
        },
      },
      render() {
        return this.fooBar
      },
    })
    customElements.define('el-hyphenated-attr-removal', E)
    const toggle = ref(true)
    const Comp = {
      render() {
        return h('el-hyphenated-attr-removal', {
          'foo-bar': toggle.value ? '' : null,
        })
      },
    }
    render(h(Comp), container)
    const el = container.children[0]
    expect(el.hasAttribute('foo-bar')).toBe(true)
    expect((el as any).outerHTML).toBe(
      `<el-hyphenated-attr-removal foo-bar=""></el-hyphenated-attr-removal>`,
    )

    toggle.value = false
    await nextTick()
    expect(el.hasAttribute('foo-bar')).toBe(false)
    expect((el as any).outerHTML).toBe(
      `<el-hyphenated-attr-removal></el-hyphenated-attr-removal>`,
    )
>>>>>>> 2442c3b0
  })
})<|MERGE_RESOLUTION|>--- conflicted
+++ resolved
@@ -1403,7 +1403,6 @@
     expect(e.shadowRoot!.innerHTML).toBe(`false,boolean`)
   })
 
-<<<<<<< HEAD
   test('support attachInternals method', () => {
     const E = defineCustomElement({
       formAssociated: true,
@@ -1416,7 +1415,8 @@
     const e = container.childNodes[0] as VueElement
     expect(e.shadowRoot!.innerHTML).toBe(`<div>hello</div>`)
     expect(e._internals).toBeTruthy()
-=======
+  })
+  
   test('hyphenated attr removal', async () => {
     const E = defineCustomElement({
       props: {
@@ -1450,6 +1450,5 @@
     expect((el as any).outerHTML).toBe(
       `<el-hyphenated-attr-removal></el-hyphenated-attr-removal>`,
     )
->>>>>>> 2442c3b0
   })
 })