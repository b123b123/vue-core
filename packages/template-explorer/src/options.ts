--- conflicted
+++ resolved
@@ -1,10 +1,5 @@
-<<<<<<< HEAD
-import { h, reactive, createApp, ref } from 'vue'
-import { CompilerOptions } from '@vue/compiler-vapor'
-=======
 import { createApp, h, reactive, ref } from 'vue'
-import type { CompilerOptions } from '@vue/compiler-dom'
->>>>>>> a41c5f1f
+import type { CompilerOptions } from '@vue/compiler-vapor'
 import { BindingTypes } from '@vue/compiler-core'
 
 export const ssrMode = ref(false)
