import {
  type BlockCodegenNode,
  type CacheExpression,
  type CallExpression,
  type DirectiveNode,
  type ElementNode,
  ElementTypes,
  type ExpressionNode,
  type IfBranchNode,
  type InterpolationNode,
  type JSChildNode,
  type MemoExpression,
  NodeTypes,
  type ObjectExpression,
  type Position,
  type Property,
  type RenderSlotCall,
  type RootNode,
  type SimpleExpressionNode,
  type SlotOutletNode,
  type TemplateChildNode,
  type TemplateNode,
  type TextNode,
  type VNodeCall,
  createCallExpression,
  createObjectExpression,
} from './ast'
import type { TransformContext } from './transform'
import {
  BASE_TRANSITION,
  GUARD_REACTIVE_PROPS,
  KEEP_ALIVE,
  MERGE_PROPS,
  NORMALIZE_PROPS,
  SUSPENSE,
  TELEPORT,
  TO_HANDLERS,
  WITH_MEMO,
} from './runtimeHelpers'
import { NOOP, isObject, isString } from '@vue/shared'
import type { PropsExpression } from './transforms/transformElement'
import { parseExpression } from '@babel/parser'
import type { Expression, Node } from '@babel/types'
import { unwrapTSNode } from './babelUtils'

export const isStaticExp = (p: JSChildNode): p is SimpleExpressionNode =>
  p.type === NodeTypes.SIMPLE_EXPRESSION && p.isStatic

export function isCoreComponent(tag: string): symbol | void {
  switch (tag) {
    case 'Teleport':
    case 'teleport':
      return TELEPORT
    case 'Suspense':
    case 'suspense':
      return SUSPENSE
    case 'KeepAlive':
    case 'keep-alive':
      return KEEP_ALIVE
    case 'BaseTransition':
    case 'base-transition':
      return BASE_TRANSITION
  }
}

const nonIdentifierRE = /^\d|[^\$\w\xA0-\uFFFF]/
export const isSimpleIdentifier = (name: string): boolean =>
  !nonIdentifierRE.test(name)

enum MemberExpLexState {
  inMemberExp,
  inBrackets,
  inParens,
  inString,
}

const validFirstIdentCharRE = /[A-Za-z_$\xA0-\uFFFF]/
const validIdentCharRE = /[\.\?\w$\xA0-\uFFFF]/
const whitespaceRE = /\s+[.[]\s*|\s*[.[]\s+/g

const getExpSource = (exp: ExpressionNode): string =>
  exp.type === NodeTypes.SIMPLE_EXPRESSION ? exp.content : exp.loc.source

/**
 * Simple lexer to check if an expression is a member expression. This is
 * lax and only checks validity at the root level (i.e. does not validate exps
 * inside square brackets), but it's ok since these are only used on template
 * expressions and false positives are invalid expressions in the first place.
 */
export const isMemberExpressionBrowser = (exp: ExpressionNode): boolean => {
  // remove whitespaces around . or [ first
  const path = getExpSource(exp)
    .trim()
    .replace(whitespaceRE, s => s.trim())

  let state = MemberExpLexState.inMemberExp
  let stateStack: MemberExpLexState[] = []
  let currentOpenBracketCount = 0
  let currentOpenParensCount = 0
  let currentStringType: "'" | '"' | '`' | null = null

  for (let i = 0; i < path.length; i++) {
    const char = path.charAt(i)
    switch (state) {
      case MemberExpLexState.inMemberExp:
        if (char === '[') {
          stateStack.push(state)
          state = MemberExpLexState.inBrackets
          currentOpenBracketCount++
        } else if (char === '(') {
          stateStack.push(state)
          state = MemberExpLexState.inParens
          currentOpenParensCount++
        } else if (
          !(i === 0 ? validFirstIdentCharRE : validIdentCharRE).test(char)
        ) {
          return false
        }
        break
      case MemberExpLexState.inBrackets:
        if (char === `'` || char === `"` || char === '`') {
          stateStack.push(state)
          state = MemberExpLexState.inString
          currentStringType = char
        } else if (char === `[`) {
          currentOpenBracketCount++
        } else if (char === `]`) {
          if (!--currentOpenBracketCount) {
            state = stateStack.pop()!
          }
        }
        break
      case MemberExpLexState.inParens:
        if (char === `'` || char === `"` || char === '`') {
          stateStack.push(state)
          state = MemberExpLexState.inString
          currentStringType = char
        } else if (char === `(`) {
          currentOpenParensCount++
        } else if (char === `)`) {
          // if the exp ends as a call then it should not be considered valid
          if (i === path.length - 1) {
            return false
          }
          if (!--currentOpenParensCount) {
            state = stateStack.pop()!
          }
        }
        break
      case MemberExpLexState.inString:
        if (char === currentStringType) {
          state = stateStack.pop()!
          currentStringType = null
        }
        break
    }
  }
  return !currentOpenBracketCount && !currentOpenParensCount
}

export const isMemberExpressionNode: (
<<<<<<< HEAD
  path: string,
  context: Pick<TransformContext, 'expressionPlugins'>,
) => boolean = __BROWSER__
  ? (NOOP as any)
  : (path, context) => {
=======
  exp: ExpressionNode,
  context: TransformContext,
) => boolean = __BROWSER__
  ? (NOOP as any)
  : (exp, context) => {
>>>>>>> 9a36f2a0
      try {
        let ret: Node =
          exp.ast ||
          parseExpression(getExpSource(exp), {
            plugins: context.expressionPlugins
              ? [...context.expressionPlugins, 'typescript']
              : ['typescript'],
          })
        ret = unwrapTSNode(ret) as Expression
        return (
          ret.type === 'MemberExpression' ||
          ret.type === 'OptionalMemberExpression' ||
          (ret.type === 'Identifier' && ret.name !== 'undefined')
        )
      } catch (e) {
        return false
      }
    }

export const isMemberExpression: (
<<<<<<< HEAD
  path: string,
  context: Pick<TransformContext, 'expressionPlugins'>,
=======
  exp: ExpressionNode,
  context: TransformContext,
>>>>>>> 9a36f2a0
) => boolean = __BROWSER__ ? isMemberExpressionBrowser : isMemberExpressionNode

const fnExpRE =
  /^\s*(async\s*)?(\([^)]*?\)|[\w$_]+)\s*(:[^=]+)?=>|^\s*(async\s+)?function(?:\s+[\w$]+)?\s*\(/

export const isFnExpressionBrowser: (exp: ExpressionNode) => boolean = exp =>
  fnExpRE.test(getExpSource(exp))

export const isFnExpressionNode: (
  exp: ExpressionNode,
  context: TransformContext,
) => boolean = __BROWSER__
  ? (NOOP as any)
  : (exp, context) => {
      try {
        let ret: Node =
          exp.ast ||
          parseExpression(getExpSource(exp), {
            plugins: context.expressionPlugins
              ? [...context.expressionPlugins, 'typescript']
              : ['typescript'],
          })
        // parser may parse the exp as statements when it contains semicolons
        if (ret.type === 'Program') {
          ret = ret.body[0]
          if (ret.type === 'ExpressionStatement') {
            ret = ret.expression
          }
        }
        ret = unwrapTSNode(ret) as Expression
        return (
          ret.type === 'FunctionExpression' ||
          ret.type === 'ArrowFunctionExpression'
        )
      } catch (e) {
        return false
      }
    }

export const isFnExpression: (
  exp: ExpressionNode,
  context: TransformContext,
) => boolean = __BROWSER__ ? isFnExpressionBrowser : isFnExpressionNode

export function advancePositionWithClone(
  pos: Position,
  source: string,
  numberOfCharacters: number = source.length,
): Position {
  return advancePositionWithMutation(
    {
      offset: pos.offset,
      line: pos.line,
      column: pos.column,
    },
    source,
    numberOfCharacters,
  )
}

// advance by mutation without cloning (for performance reasons), since this
// gets called a lot in the parser
export function advancePositionWithMutation(
  pos: Position,
  source: string,
  numberOfCharacters: number = source.length,
): Position {
  let linesCount = 0
  let lastNewLinePos = -1
  for (let i = 0; i < numberOfCharacters; i++) {
    if (source.charCodeAt(i) === 10 /* newline char code */) {
      linesCount++
      lastNewLinePos = i
    }
  }

  pos.offset += numberOfCharacters
  pos.line += linesCount
  pos.column =
    lastNewLinePos === -1
      ? pos.column + numberOfCharacters
      : numberOfCharacters - lastNewLinePos

  return pos
}

export function assert(condition: boolean, msg?: string): void {
  /* v8 ignore next 3 */
  if (!condition) {
    throw new Error(msg || `unexpected compiler condition`)
  }
}

/** find directive */
export function findDir(
  node: ElementNode,
  name: string | RegExp,
  allowEmpty: boolean = false,
): DirectiveNode | undefined {
  for (let i = 0; i < node.props.length; i++) {
    const p = node.props[i]
    if (
      p.type === NodeTypes.DIRECTIVE &&
      (allowEmpty || p.exp) &&
      (isString(name) ? p.name === name : name.test(p.name))
    ) {
      return p
    }
  }
}

export function findProp(
  node: ElementNode,
  name: string,
  dynamicOnly: boolean = false,
  allowEmpty: boolean = false,
): ElementNode['props'][0] | undefined {
  for (let i = 0; i < node.props.length; i++) {
    const p = node.props[i]
    if (p.type === NodeTypes.ATTRIBUTE) {
      if (dynamicOnly) continue
      if (p.name === name && (p.value || allowEmpty)) {
        return p
      }
    } else if (
      p.name === 'bind' &&
      (p.exp || allowEmpty) &&
      isStaticArgOf(p.arg, name)
    ) {
      return p
    }
  }
}

export function isStaticArgOf(
  arg: DirectiveNode['arg'],
  name: string,
): boolean {
  return !!(arg && isStaticExp(arg) && arg.content === name)
}

export function hasDynamicKeyVBind(node: ElementNode): boolean {
  return node.props.some(
    p =>
      p.type === NodeTypes.DIRECTIVE &&
      p.name === 'bind' &&
      (!p.arg || // v-bind="obj"
        p.arg.type !== NodeTypes.SIMPLE_EXPRESSION || // v-bind:[_ctx.foo]
        !p.arg.isStatic), // v-bind:[foo]
  )
}

export function isText(
  node: TemplateChildNode,
): node is TextNode | InterpolationNode {
  return node.type === NodeTypes.INTERPOLATION || node.type === NodeTypes.TEXT
}

export function isVSlot(p: ElementNode['props'][0]): p is DirectiveNode {
  return p.type === NodeTypes.DIRECTIVE && p.name === 'slot'
}

export function isTemplateNode(
  node: RootNode | TemplateChildNode,
): node is TemplateNode {
  return (
    node.type === NodeTypes.ELEMENT && node.tagType === ElementTypes.TEMPLATE
  )
}

export function isSlotOutlet(
  node: RootNode | TemplateChildNode,
): node is SlotOutletNode {
  return node.type === NodeTypes.ELEMENT && node.tagType === ElementTypes.SLOT
}

const propsHelperSet = new Set([NORMALIZE_PROPS, GUARD_REACTIVE_PROPS])

function getUnnormalizedProps(
  props: PropsExpression | '{}',
  callPath: CallExpression[] = [],
): [PropsExpression | '{}', CallExpression[]] {
  if (
    props &&
    !isString(props) &&
    props.type === NodeTypes.JS_CALL_EXPRESSION
  ) {
    const callee = props.callee
    if (!isString(callee) && propsHelperSet.has(callee)) {
      return getUnnormalizedProps(
        props.arguments[0] as PropsExpression,
        callPath.concat(props),
      )
    }
  }
  return [props, callPath]
}
export function injectProp(
  node: VNodeCall | RenderSlotCall,
  prop: Property,
  context: TransformContext,
): void {
  let propsWithInjection: ObjectExpression | CallExpression | undefined
  /**
   * 1. mergeProps(...)
   * 2. toHandlers(...)
   * 3. normalizeProps(...)
   * 4. normalizeProps(guardReactiveProps(...))
   *
   * we need to get the real props before normalization
   */
  let props =
    node.type === NodeTypes.VNODE_CALL ? node.props : node.arguments[2]
  let callPath: CallExpression[] = []
  let parentCall: CallExpression | undefined
  if (
    props &&
    !isString(props) &&
    props.type === NodeTypes.JS_CALL_EXPRESSION
  ) {
    const ret = getUnnormalizedProps(props)
    props = ret[0]
    callPath = ret[1]
    parentCall = callPath[callPath.length - 1]
  }

  if (props == null || isString(props)) {
    propsWithInjection = createObjectExpression([prop])
  } else if (props.type === NodeTypes.JS_CALL_EXPRESSION) {
    // merged props... add ours
    // only inject key to object literal if it's the first argument so that
    // if doesn't override user provided keys
    const first = props.arguments[0] as string | JSChildNode
    if (!isString(first) && first.type === NodeTypes.JS_OBJECT_EXPRESSION) {
      // #6631
      if (!hasProp(prop, first)) {
        first.properties.unshift(prop)
      }
    } else {
      if (props.callee === TO_HANDLERS) {
        // #2366
        propsWithInjection = createCallExpression(context.helper(MERGE_PROPS), [
          createObjectExpression([prop]),
          props,
        ])
      } else {
        props.arguments.unshift(createObjectExpression([prop]))
      }
    }
    !propsWithInjection && (propsWithInjection = props)
  } else if (props.type === NodeTypes.JS_OBJECT_EXPRESSION) {
    if (!hasProp(prop, props)) {
      props.properties.unshift(prop)
    }
    propsWithInjection = props
  } else {
    // single v-bind with expression, return a merged replacement
    propsWithInjection = createCallExpression(context.helper(MERGE_PROPS), [
      createObjectExpression([prop]),
      props,
    ])
    // in the case of nested helper call, e.g. `normalizeProps(guardReactiveProps(props))`,
    // it will be rewritten as `normalizeProps(mergeProps({ key: 0 }, props))`,
    // the `guardReactiveProps` will no longer be needed
    if (parentCall && parentCall.callee === GUARD_REACTIVE_PROPS) {
      parentCall = callPath[callPath.length - 2]
    }
  }
  if (node.type === NodeTypes.VNODE_CALL) {
    if (parentCall) {
      parentCall.arguments[0] = propsWithInjection
    } else {
      node.props = propsWithInjection
    }
  } else {
    if (parentCall) {
      parentCall.arguments[0] = propsWithInjection
    } else {
      node.arguments[2] = propsWithInjection
    }
  }
}

// check existing key to avoid overriding user provided keys
function hasProp(prop: Property, props: ObjectExpression) {
  let result = false
  if (prop.key.type === NodeTypes.SIMPLE_EXPRESSION) {
    const propKeyName = prop.key.content
    result = props.properties.some(
      p =>
        p.key.type === NodeTypes.SIMPLE_EXPRESSION &&
        p.key.content === propKeyName,
    )
  }
  return result
}

export function toValidAssetId(
  name: string,
  type: 'component' | 'directive' | 'filter',
): string {
  // see issue#4422, we need adding identifier on validAssetId if variable `name` has specific character
  return `_${type}_${name.replace(/[^\w]/g, (searchValue, replaceValue) => {
    return searchValue === '-' ? '_' : name.charCodeAt(replaceValue).toString()
  })}`
}

// Check if a node contains expressions that reference current context scope ids
export function hasScopeRef(
  node:
    | TemplateChildNode
    | IfBranchNode
    | ExpressionNode
    | CacheExpression
    | undefined,
  ids: TransformContext['identifiers'],
): boolean {
  if (!node || Object.keys(ids).length === 0) {
    return false
  }
  switch (node.type) {
    case NodeTypes.ELEMENT:
      for (let i = 0; i < node.props.length; i++) {
        const p = node.props[i]
        if (
          p.type === NodeTypes.DIRECTIVE &&
          (hasScopeRef(p.arg, ids) || hasScopeRef(p.exp, ids))
        ) {
          return true
        }
      }
      return node.children.some(c => hasScopeRef(c, ids))
    case NodeTypes.FOR:
      if (hasScopeRef(node.source, ids)) {
        return true
      }
      return node.children.some(c => hasScopeRef(c, ids))
    case NodeTypes.IF:
      return node.branches.some(b => hasScopeRef(b, ids))
    case NodeTypes.IF_BRANCH:
      if (hasScopeRef(node.condition, ids)) {
        return true
      }
      return node.children.some(c => hasScopeRef(c, ids))
    case NodeTypes.SIMPLE_EXPRESSION:
      return (
        !node.isStatic &&
        isSimpleIdentifier(node.content) &&
        !!ids[node.content]
      )
    case NodeTypes.COMPOUND_EXPRESSION:
      return node.children.some(c => isObject(c) && hasScopeRef(c, ids))
    case NodeTypes.INTERPOLATION:
    case NodeTypes.TEXT_CALL:
      return hasScopeRef(node.content, ids)
    case NodeTypes.TEXT:
    case NodeTypes.COMMENT:
    case NodeTypes.JS_CACHE_EXPRESSION:
      return false
    default:
      if (__DEV__) {
        const exhaustiveCheck: never = node
        exhaustiveCheck
      }
      return false
  }
}

export function getMemoedVNodeCall(
  node: BlockCodegenNode | MemoExpression,
): VNodeCall | RenderSlotCall {
  if (node.type === NodeTypes.JS_CALL_EXPRESSION && node.callee === WITH_MEMO) {
    return node.arguments[1].returns as VNodeCall
  } else {
    return node
  }
}

export const forAliasRE: RegExp = /([\s\S]*?)\s+(?:in|of)\s+(\S[\s\S]*)/<|MERGE_RESOLUTION|>--- conflicted
+++ resolved
@@ -159,19 +159,11 @@
 }
 
 export const isMemberExpressionNode: (
-<<<<<<< HEAD
-  path: string,
+  exp: ExpressionNode,
   context: Pick<TransformContext, 'expressionPlugins'>,
 ) => boolean = __BROWSER__
   ? (NOOP as any)
-  : (path, context) => {
-=======
-  exp: ExpressionNode,
-  context: TransformContext,
-) => boolean = __BROWSER__
-  ? (NOOP as any)
   : (exp, context) => {
->>>>>>> 9a36f2a0
       try {
         let ret: Node =
           exp.ast ||
@@ -192,13 +184,8 @@
     }
 
 export const isMemberExpression: (
-<<<<<<< HEAD
-  path: string,
+  exp: ExpressionNode,
   context: Pick<TransformContext, 'expressionPlugins'>,
-=======
-  exp: ExpressionNode,
-  context: TransformContext,
->>>>>>> 9a36f2a0
 ) => boolean = __BROWSER__ ? isMemberExpressionBrowser : isMemberExpressionNode
 
 const fnExpRE =
@@ -209,7 +196,7 @@
 
 export const isFnExpressionNode: (
   exp: ExpressionNode,
-  context: TransformContext,
+  context: Pick<TransformContext, 'expressionPlugins'>,
 ) => boolean = __BROWSER__
   ? (NOOP as any)
   : (exp, context) => {
@@ -240,7 +227,7 @@
 
 export const isFnExpression: (
   exp: ExpressionNode,
-  context: TransformContext,
+  context: Pick<TransformContext, 'expressionPlugins'>,
 ) => boolean = __BROWSER__ ? isFnExpressionBrowser : isFnExpressionNode
 
 export function advancePositionWithClone(
