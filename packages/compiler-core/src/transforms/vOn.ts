import type { DirectiveTransform, DirectiveTransformResult } from '../transform'
import {
  type DirectiveNode,
  ElementTypes,
  type ExpressionNode,
  NodeTypes,
  type SimpleExpressionNode,
  createCompoundExpression,
  createObjectProperty,
  createSimpleExpression,
} from '../ast'
import { camelize, toHandlerKey } from '@vue/shared'
import { ErrorCodes, createCompilerError } from '../errors'
import { processExpression } from './transformExpression'
import { validateBrowserExpression } from '../validateExpression'
import { hasScopeRef, isFnExpression, isMemberExpression } from '../utils'
import { TO_HANDLER_KEY } from '../runtimeHelpers'

<<<<<<< HEAD
export const fnExpRE: RegExp =
  /^\s*(async\s*)?(\([^)]*?\)|[\w$_]+)\s*(:[^=]+)?=>|^\s*(async\s+)?function(?:\s+[\w$]+)?\s*\(/

=======
>>>>>>> 9a36f2a0
export interface VOnDirectiveNode extends DirectiveNode {
  // v-on without arg is handled directly in ./transformElements.ts due to it affecting
  // codegen for the entire props object. This transform here is only for v-on
  // *with* args.
  arg: ExpressionNode
  // exp is guaranteed to be a simple expression here because v-on w/ arg is
  // skipped by transformExpression as a special case.
  exp: SimpleExpressionNode | undefined
}

export const transformOn: DirectiveTransform = (
  dir,
  node,
  context,
  augmentor,
) => {
  const { loc, modifiers, arg } = dir as VOnDirectiveNode
  if (!dir.exp && !modifiers.length) {
    context.onError(createCompilerError(ErrorCodes.X_V_ON_NO_EXPRESSION, loc))
  }
  let eventName: ExpressionNode
  if (arg.type === NodeTypes.SIMPLE_EXPRESSION) {
    if (arg.isStatic) {
      let rawName = arg.content
      if (__DEV__ && rawName.startsWith('vnode')) {
        context.onError(createCompilerError(ErrorCodes.X_VNODE_HOOKS, arg.loc))
      }
      if (rawName.startsWith('vue:')) {
        rawName = `vnode-${rawName.slice(4)}`
      }
      const eventString =
        node.tagType !== ElementTypes.ELEMENT ||
        rawName.startsWith('vnode') ||
        !/[A-Z]/.test(rawName)
          ? // for non-element and vnode lifecycle event listeners, auto convert
            // it to camelCase. See issue #2249
            toHandlerKey(camelize(rawName))
          : // preserve case for plain element listeners that have uppercase
            // letters, as these may be custom elements' custom events
            `on:${rawName}`
      eventName = createSimpleExpression(eventString, true, arg.loc)
    } else {
      // #2388
      eventName = createCompoundExpression([
        `${context.helperString(TO_HANDLER_KEY)}(`,
        arg,
        `)`,
      ])
    }
  } else {
    // already a compound expression.
    eventName = arg
    eventName.children.unshift(`${context.helperString(TO_HANDLER_KEY)}(`)
    eventName.children.push(`)`)
  }

  // handler processing
  let exp: ExpressionNode | undefined = dir.exp as
    | SimpleExpressionNode
    | undefined
  if (exp && !exp.content.trim()) {
    exp = undefined
  }
  let shouldCache: boolean = context.cacheHandlers && !exp && !context.inVOnce
  if (exp) {
    const isMemberExp = isMemberExpression(exp, context)
    const isInlineStatement = !(isMemberExp || isFnExpression(exp, context))
    const hasMultipleStatements = exp.content.includes(`;`)

    // process the expression since it's been skipped
    if (!__BROWSER__ && context.prefixIdentifiers) {
      isInlineStatement && context.addIdentifiers(`$event`)
      exp = dir.exp = processExpression(
        exp,
        context,
        false,
        hasMultipleStatements,
      )
      isInlineStatement && context.removeIdentifiers(`$event`)
      // with scope analysis, the function is hoistable if it has no reference
      // to scope variables.
      shouldCache =
        context.cacheHandlers &&
        // unnecessary to cache inside v-once
        !context.inVOnce &&
        // runtime constants don't need to be cached
        // (this is analyzed by compileScript in SFC <script setup>)
        !(exp.type === NodeTypes.SIMPLE_EXPRESSION && exp.constType > 0) &&
        // #1541 bail if this is a member exp handler passed to a component -
        // we need to use the original function to preserve arity,
        // e.g. <transition> relies on checking cb.length to determine
        // transition end handling. Inline function is ok since its arity
        // is preserved even when cached.
        !(isMemberExp && node.tagType === ElementTypes.COMPONENT) &&
        // bail if the function references closure variables (v-for, v-slot)
        // it must be passed fresh to avoid stale values.
        !hasScopeRef(exp, context.identifiers)
      // If the expression is optimizable and is a member expression pointing
      // to a function, turn it into invocation (and wrap in an arrow function
      // below) so that it always accesses the latest value when called - thus
      // avoiding the need to be patched.
      if (shouldCache && isMemberExp) {
        if (exp.type === NodeTypes.SIMPLE_EXPRESSION) {
          exp.content = `${exp.content} && ${exp.content}(...args)`
        } else {
          exp.children = [...exp.children, ` && `, ...exp.children, `(...args)`]
        }
      }
    }

    if (__DEV__ && __BROWSER__) {
      validateBrowserExpression(
        exp as SimpleExpressionNode,
        context,
        false,
        hasMultipleStatements,
      )
    }

    if (isInlineStatement || (shouldCache && isMemberExp)) {
      // wrap inline statement in a function expression
      exp = createCompoundExpression([
        `${
          isInlineStatement
            ? !__BROWSER__ && context.isTS
              ? `($event: any)`
              : `$event`
            : `${
                !__BROWSER__ && context.isTS ? `\n//@ts-ignore\n` : ``
              }(...args)`
        } => ${hasMultipleStatements ? `{` : `(`}`,
        exp,
        hasMultipleStatements ? `}` : `)`,
      ])
    }
  }

  let ret: DirectiveTransformResult = {
    props: [
      createObjectProperty(
        eventName,
        exp || createSimpleExpression(`() => {}`, false, loc),
      ),
    ],
  }

  // apply extended compiler augmentor
  if (augmentor) {
    ret = augmentor(ret)
  }

  if (shouldCache) {
    // cache handlers so that it's always the same handler being passed down.
    // this avoids unnecessary re-renders when users use inline handlers on
    // components.
    ret.props[0].value = context.cache(ret.props[0].value)
  }

  // mark the key as handler for props normalization check
  ret.props.forEach(p => (p.key.isHandlerKey = true))
  return ret
}<|MERGE_RESOLUTION|>--- conflicted
+++ resolved
@@ -16,12 +16,6 @@
 import { hasScopeRef, isFnExpression, isMemberExpression } from '../utils'
 import { TO_HANDLER_KEY } from '../runtimeHelpers'
 
-<<<<<<< HEAD
-export const fnExpRE: RegExp =
-  /^\s*(async\s*)?(\([^)]*?\)|[\w$_]+)\s*(:[^=]+)?=>|^\s*(async\s+)?function(?:\s+[\w$]+)?\s*\(/
-
-=======
->>>>>>> 9a36f2a0
 export interface VOnDirectiveNode extends DirectiveNode {
   // v-on without arg is handled directly in ./transformElements.ts due to it affecting
   // codegen for the entire props object. This transform here is only for v-on
