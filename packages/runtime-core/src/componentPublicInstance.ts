--- conflicted
+++ resolved
@@ -13,21 +13,15 @@
 import {
   EMPTY_OBJ,
   type IfAny,
+  type LooseOptional,
   NOOP,
   type Prettify,
   type UnionToIntersection,
   extend,
   hasOwn,
   isFunction,
-<<<<<<< HEAD
-  UnionToIntersection,
-  Prettify,
-  IfAny,
-  LooseOptional
-=======
   isGloballyAllowed,
   isString,
->>>>>>> a41c5f1f
 } from '@vue/shared'
 import {
   type ShallowUnwrapRef,
@@ -162,16 +156,13 @@
   D = any,
   C extends ComputedOptions = ComputedOptions,
   M extends MethodOptions = MethodOptions,
-<<<<<<< HEAD
   E extends EmitsOptions = {},
   PublicProps = {},
   Defaults = {},
   MakeDefaultsOptional extends boolean = false,
   Options = ComponentOptionsBase<any, any, any, any, any, any, any, any, any>,
   I extends ComponentInjectOptions = {},
-  S extends SlotsType = {}
-=======
->>>>>>> a41c5f1f
+  S extends SlotsType = {},
 > = {
   __isFragment?: never
   __isTeleport?: never
@@ -239,7 +230,7 @@
   P,
   Defaults,
   PublicProps,
-  MakeDefaultsOptional extends boolean = false
+  MakeDefaultsOptional extends boolean = false,
 > = MakeDefaultsOptional extends true
   ? LooseOptional<P> extends infer OptionalProps
     ? Omit<Prettify<P> & PublicProps, keyof Defaults | keyof OptionalProps> &
