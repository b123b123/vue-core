--- conflicted
+++ resolved
@@ -774,11 +774,6 @@
   internalSetCurrentInstance(null)
 }
 
-<<<<<<< HEAD
-=======
-const isBuiltInTag = /*@__PURE__*/ makeMap('slot,component')
-
->>>>>>> 9a36f2a0
 export function validateComponentName(
   name: string,
   { isNativeTag }: AppConfig,
