--- conflicted
+++ resolved
@@ -105,11 +105,7 @@
 export interface FunctionalComponent<P = {}, E extends EmitsOptions = {}>
   extends ComponentInternalOptions {
   // use of any here is intentional so it can be a valid JSX Element constructor
-<<<<<<< HEAD
-  (props: P, ctx: SetupContext<E, P>): any
-=======
-  (props: P, ctx: Omit<SetupContext<E>, 'expose'>): any
->>>>>>> 0e59770b
+  (props: P, ctx: Omit<SetupContext<E, P>, 'expose'>): any
   props?: ComponentPropsOptions<P>
   emits?: E | (keyof E)[]
   inheritAttrs?: boolean
