--- conflicted
+++ resolved
@@ -1,14 +1,7 @@
 import {
-<<<<<<< HEAD
-  ComponentInternalInstance,
-  FunctionalComponent,
-  getComponentName
-=======
   type ComponentInternalInstance,
-  type Data,
   type FunctionalComponent,
   getComponentName,
->>>>>>> a41c5f1f
 } from './component'
 import {
   Comment,
@@ -20,19 +13,14 @@
   isVNode,
   normalizeVNode,
 } from './vnode'
-<<<<<<< HEAD
-import { handleError, ErrorCodes } from './errorHandling'
+import { ErrorCodes, handleError } from './errorHandling'
 import {
+  type Data,
   PatchFlags,
   ShapeFlags,
+  isModelListener,
   isOn,
-  isModelListener,
-  Data
 } from '@vue/shared'
-=======
-import { ErrorCodes, handleError } from './errorHandling'
-import { PatchFlags, ShapeFlags, isModelListener, isOn } from '@vue/shared'
->>>>>>> a41c5f1f
 import { warn } from './warning'
 import { isHmrUpdating } from './hmr'
 import type { NormalizedProps } from './componentProps'
