--- conflicted
+++ resolved
@@ -1,4 +1,5 @@
 import {
+  type Data,
   EMPTY_ARR,
   PatchFlags,
   ShapeFlags,
@@ -11,29 +12,13 @@
   isString,
   normalizeClass,
   normalizeStyle,
-<<<<<<< HEAD
-  PatchFlags,
-  ShapeFlags,
-  SlotFlags,
-  isOn,
-  Data
-} from '@vue/shared'
-import {
-  ComponentInternalInstance,
-  ConcreteComponent,
-  ClassComponent,
-  Component,
-  isClassComponent
-=======
 } from '@vue/shared'
 import {
   type ClassComponent,
   type Component,
   type ComponentInternalInstance,
   type ConcreteComponent,
-  type Data,
   isClassComponent,
->>>>>>> a41c5f1f
 } from './component'
 import type { RawSlots } from './componentSlots'
 import {
