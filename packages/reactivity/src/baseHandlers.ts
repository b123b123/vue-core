import {
  type Target,
  isReadonly,
  isShallow,
  reactive,
  reactiveMap,
  readonly,
  readonlyMap,
  shallowReactiveMap,
  shallowReadonlyMap,
  toRaw,
} from './reactive'
import { arrayInstrumentations } from './arrayInstrumentations'
import { ReactiveFlags, TrackOpTypes, TriggerOpTypes } from './constants'
import { ITERATE_KEY, track, trigger } from './dep'
import {
  hasChanged,
  hasOwn,
  isArray,
  isIntegerKey,
  isObject,
  isSymbol,
  makeMap,
} from '@vue/shared'
import { isRef } from './ref'
import { warn } from './warning'

const isNonTrackableKeys = /*#__PURE__*/ makeMap(`__proto__,__v_isRef,__isVue`)

const builtInSymbols = new Set(
  /*#__PURE__*/
  Object.getOwnPropertyNames(Symbol)
    // ios10.x Object.getOwnPropertyNames(Symbol) can enumerate 'arguments' and 'caller'
    // but accessing them on Symbol leads to TypeError because Symbol is a strict mode
    // function
    .filter(key => key !== 'arguments' && key !== 'caller')
    .map(key => (Symbol as any)[key])
    .filter(isSymbol),
)

<<<<<<< HEAD
function hasOwnProperty(this: object, key: string) {
=======
function hasOwnProperty(this: object, key: unknown) {
  // #10455 hasOwnProperty may be called with non-string values
  if (!isSymbol(key)) key = String(key)
>>>>>>> bb5c31e6
  const obj = toRaw(this)
  track(obj, TrackOpTypes.HAS, key)
  return obj.hasOwnProperty(key as string)
}

class BaseReactiveHandler implements ProxyHandler<Target> {
  constructor(
    protected readonly _isReadonly = false,
    protected readonly _isShallow = false,
  ) {}

  get(target: Target, key: string | symbol, receiver: object) {
    const isReadonly = this._isReadonly,
      isShallow = this._isShallow
    if (key === ReactiveFlags.IS_REACTIVE) {
      return !isReadonly
    } else if (key === ReactiveFlags.IS_READONLY) {
      return isReadonly
    } else if (key === ReactiveFlags.IS_SHALLOW) {
      return isShallow
    } else if (key === ReactiveFlags.RAW) {
      if (
        receiver ===
          (isReadonly
            ? isShallow
              ? shallowReadonlyMap
              : readonlyMap
            : isShallow
              ? shallowReactiveMap
              : reactiveMap
          ).get(target) ||
        // receiver is not the reactive proxy, but has the same prototype
        // this means the reciever is a user proxy of the reactive proxy
        Object.getPrototypeOf(target) === Object.getPrototypeOf(receiver)
      ) {
        return target
      }
      // early return undefined
      return
    }

    const targetIsArray = isArray(target)

    if (!isReadonly) {
      let fn: Function | undefined
      if (targetIsArray && (fn = arrayInstrumentations[key])) {
        return fn
      }
      if (key === 'hasOwnProperty') {
        return hasOwnProperty
      }
    }

    const res = Reflect.get(
      target,
      key,
      // if this is a proxy wrapping a ref, return methods using the raw ref
      // as receiver so that we don't have to call `toRaw` on the ref in all
      // its class methods
      isRef(target) ? target : receiver,
    )

    if (isSymbol(key) ? builtInSymbols.has(key) : isNonTrackableKeys(key)) {
      return res
    }

    if (!isReadonly) {
      track(target, TrackOpTypes.GET, key)
    }

    if (isShallow) {
      return res
    }

    if (isRef(res)) {
      // ref unwrapping - skip unwrap for Array + integer key.
      return targetIsArray && isIntegerKey(key) ? res : res.value
    }

    if (isObject(res)) {
      // Convert returned value into a proxy as well. we do the isObject check
      // here to avoid invalid value warning. Also need to lazy access readonly
      // and reactive here to avoid circular dependency.
      return isReadonly ? readonly(res) : reactive(res)
    }

    return res
  }
}

class MutableReactiveHandler extends BaseReactiveHandler {
  constructor(isShallow = false) {
    super(false, isShallow)
  }

  set(
    target: object,
    key: string | symbol,
    value: unknown,
    receiver: object,
  ): boolean {
    let oldValue = (target as any)[key]
    if (!this._isShallow) {
      const isOldValueReadonly = isReadonly(oldValue)
      if (!isShallow(value) && !isReadonly(value)) {
        oldValue = toRaw(oldValue)
        value = toRaw(value)
      }
      if (!isArray(target) && isRef(oldValue) && !isRef(value)) {
        if (isOldValueReadonly) {
          return false
        } else {
          oldValue.value = value
          return true
        }
      }
    } else {
      // in shallow mode, objects are set as-is regardless of reactive or not
    }

    const hadKey =
      isArray(target) && isIntegerKey(key)
        ? Number(key) < target.length
        : hasOwn(target, key)
    const result = Reflect.set(target, key, value, receiver)
    // don't trigger if target is something up in the prototype chain of original
    if (target === toRaw(receiver)) {
      if (!hadKey) {
        trigger(target, TriggerOpTypes.ADD, key, value)
      } else if (hasChanged(value, oldValue)) {
        trigger(target, TriggerOpTypes.SET, key, value, oldValue)
      }
    }
    return result
  }

  deleteProperty(target: object, key: string | symbol): boolean {
    const hadKey = hasOwn(target, key)
    const oldValue = (target as any)[key]
    const result = Reflect.deleteProperty(target, key)
    if (result && hadKey) {
      trigger(target, TriggerOpTypes.DELETE, key, undefined, oldValue)
    }
    return result
  }

  has(target: object, key: string | symbol): boolean {
    const result = Reflect.has(target, key)
    if (!isSymbol(key) || !builtInSymbols.has(key)) {
      track(target, TrackOpTypes.HAS, key)
    }
    return result
  }
  ownKeys(target: object): (string | symbol)[] {
    track(
      target,
      TrackOpTypes.ITERATE,
      isArray(target) ? 'length' : ITERATE_KEY,
    )
    return Reflect.ownKeys(target)
  }
}

class ReadonlyReactiveHandler extends BaseReactiveHandler {
  constructor(isShallow = false) {
    super(true, isShallow)
  }

  set(target: object, key: string | symbol) {
    if (__DEV__) {
      warn(
        `Set operation on key "${String(key)}" failed: target is readonly.`,
        target,
      )
    }
    return true
  }

  deleteProperty(target: object, key: string | symbol) {
    if (__DEV__) {
      warn(
        `Delete operation on key "${String(key)}" failed: target is readonly.`,
        target,
      )
    }
    return true
  }
}

export const mutableHandlers: ProxyHandler<object> =
  /*#__PURE__*/ new MutableReactiveHandler()

export const readonlyHandlers: ProxyHandler<object> =
  /*#__PURE__*/ new ReadonlyReactiveHandler()

export const shallowReactiveHandlers = /*#__PURE__*/ new MutableReactiveHandler(
  true,
)

// Props handlers are special in the sense that it should not unwrap top-level
// refs (in order to allow refs to be explicitly passed down), but should
// retain the reactivity of the normal readonly object.
export const shallowReadonlyHandlers =
  /*#__PURE__*/ new ReadonlyReactiveHandler(true)<|MERGE_RESOLUTION|>--- conflicted
+++ resolved
@@ -38,13 +38,9 @@
     .filter(isSymbol),
 )
 
-<<<<<<< HEAD
-function hasOwnProperty(this: object, key: string) {
-=======
 function hasOwnProperty(this: object, key: unknown) {
   // #10455 hasOwnProperty may be called with non-string values
   if (!isSymbol(key)) key = String(key)
->>>>>>> bb5c31e6
   const obj = toRaw(this)
   track(obj, TrackOpTypes.HAS, key)
   return obj.hasOwnProperty(key as string)
