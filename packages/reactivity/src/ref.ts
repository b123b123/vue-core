import type { ComputedRef } from './computed'
import {
  activeEffect,
  getDepFromReactive,
  shouldTrack,
  trackEffects,
  triggerEffects
} from './effect'
import { TrackOpTypes, TriggerOpTypes } from './operations'
import {
  isArray,
  hasChanged,
  IfAny,
  isFunction,
  isObject,
  IfEquals
} from '@vue/shared'
import {
  isProxy,
  toRaw,
  isReactive,
  toReactive,
  isReadonly,
  isShallow
} from './reactive'
import type { ShallowReactiveMarker } from './reactive'
import { createDep, Dep } from './dep'

declare const RefSymbol: unique symbol
export declare const RawSymbol: unique symbol

export interface Ref<T = any> {
  value: T
  /**
   * Type differentiator only.
   * We need this to be in public d.ts but don't want it to show up in IDE
   * autocomplete, so we use a private Symbol instead.
   */
  [RefSymbol]: true
}

type RefBase<T> = {
  dep?: Dep
  value: T
}

export function trackRefValue(ref: RefBase<any>) {
  if (shouldTrack && activeEffect) {
    ref = toRaw(ref)
    if (__DEV__) {
      trackEffects(ref.dep || (ref.dep = createDep()), {
        target: ref,
        type: TrackOpTypes.GET,
        key: 'value'
      })
    } else {
      trackEffects(ref.dep || (ref.dep = createDep()))
    }
  }
}

export function triggerRefValue(ref: RefBase<any>, newVal?: any) {
  ref = toRaw(ref)
  const dep = ref.dep
  if (dep) {
    if (__DEV__) {
      triggerEffects(dep, {
        target: ref,
        type: TriggerOpTypes.SET,
        key: 'value',
        newValue: newVal
      })
    } else {
      triggerEffects(dep)
    }
  }
}

/**
 * Checks if a value is a ref object.
 *
 * @param r - The value to inspect.
 * @see {@link https://vuejs.org/api/reactivity-utilities.html#isref}
 */
export function isRef<T>(r: Ref<T> | unknown): r is Ref<T>
export function isRef(r: any): r is Ref {
  return !!(r && r.__v_isRef === true)
}

/**
 * Takes an inner value and returns a reactive and mutable ref object, which
 * has a single property `.value` that points to the inner value.
 *
 * @param value - The object to wrap in the ref.
 * @see {@link https://vuejs.org/api/reactivity-core.html#ref}
 */
export function ref<T extends Ref>(value: T): T
export function ref<T>(value: T): Ref<UnwrapRef<T>>
export function ref<T = any>(): Ref<T | undefined>
export function ref(value?: unknown) {
  return createRef(value, false)
}

declare const ShallowRefMarker: unique symbol

export type ShallowRef<T = any> = Ref<T> & { [ShallowRefMarker]?: true }

/**
 * Shallow version of {@link ref()}.
 *
 * @example
 * ```js
 * const state = shallowRef({ count: 1 })
 *
 * // does NOT trigger change
 * state.value.count = 2
 *
 * // does trigger change
 * state.value = { count: 2 }
 * ```
 *
 * @param value - The "inner value" for the shallow ref.
 * @see {@link https://vuejs.org/api/reactivity-advanced.html#shallowref}
 */
export function shallowRef<T>(value: MaybeRef<T>): Ref<T> | ShallowRef<T>
export function shallowRef<T extends Ref>(value: T): T
export function shallowRef<T>(value: T): ShallowRef<T>
export function shallowRef<T = any>(): ShallowRef<T | undefined>
export function shallowRef(value?: unknown) {
  return createRef(value, true)
}

function createRef(rawValue: unknown, shallow: boolean) {
  if (isRef(rawValue)) {
    return rawValue
  }
  return new RefImpl(rawValue, shallow)
}

class RefImpl<T> {
  private _value: T
  private _rawValue: T

  public dep?: Dep = undefined
  public readonly __v_isRef = true

  constructor(
    value: T,
    public readonly __v_isShallow: boolean
  ) {
    this._rawValue = __v_isShallow ? value : toRaw(value)
    this._value = __v_isShallow ? value : toReactive(value)
  }

  get value() {
    trackRefValue(this)
    return this._value
  }

  set value(newVal) {
    const useDirectValue =
      this.__v_isShallow || isShallow(newVal) || isReadonly(newVal)
    newVal = useDirectValue ? newVal : toRaw(newVal)
    if (hasChanged(newVal, this._rawValue)) {
      this._rawValue = newVal
      this._value = useDirectValue ? newVal : toReactive(newVal)
      triggerRefValue(this, newVal)
    }
  }
}

/**
 * Force trigger effects that depends on a shallow ref. This is typically used
 * after making deep mutations to the inner value of a shallow ref.
 *
 * @example
 * ```js
 * const shallow = shallowRef({
 *   greet: 'Hello, world'
 * })
 *
 * // Logs "Hello, world" once for the first run-through
 * watchEffect(() => {
 *   console.log(shallow.value.greet)
 * })
 *
 * // This won't trigger the effect because the ref is shallow
 * shallow.value.greet = 'Hello, universe'
 *
 * // Logs "Hello, universe"
 * triggerRef(shallow)
 * ```
 *
 * @param ref - The ref whose tied effects shall be executed.
 * @see {@link https://vuejs.org/api/reactivity-advanced.html#triggerref}
 */
export function triggerRef(ref: Ref) {
  triggerRefValue(ref, __DEV__ ? ref.value : void 0)
}

export type MaybeRef<T = any> = T | Ref<T>
export type MaybeRefOrGetter<T = any> = MaybeRef<T> | (() => T)

/**
 * Returns the inner value if the argument is a ref, otherwise return the
 * argument itself. This is a sugar function for
 * `val = isRef(val) ? val.value : val`.
 *
 * @example
 * ```js
 * function useFoo(x: number | Ref<number>) {
 *   const unwrapped = unref(x)
 *   // unwrapped is guaranteed to be number now
 * }
 * ```
 *
 * @param ref - Ref or plain value to be converted into the plain value.
 * @see {@link https://vuejs.org/api/reactivity-utilities.html#unref}
 */
export function unref<T>(ref: MaybeRef<T> | ComputedRef<T>): T {
  return isRef(ref) ? ref.value : ref
}

/**
 * Normalizes values / refs / getters to values.
 * This is similar to {@link unref()}, except that it also normalizes getters.
 * If the argument is a getter, it will be invoked and its return value will
 * be returned.
 *
 * @example
 * ```js
 * toValue(1) // 1
 * toValue(ref(1)) // 1
 * toValue(() => 1) // 1
 * ```
 *
 * @param source - A getter, an existing ref, or a non-function value.
 * @see {@link https://vuejs.org/api/reactivity-utilities.html#tovalue}
 */
export function toValue<T>(source: MaybeRefOrGetter<T> | ComputedRef<T>): T {
  return isFunction(source) ? source() : unref(source)
}

const shallowUnwrapHandlers: ProxyHandler<any> = {
  get: (target, key, receiver) => unref(Reflect.get(target, key, receiver)),
  set: (target, key, value, receiver) => {
    const oldValue = target[key]
    if (isRef(oldValue) && !isRef(value)) {
      oldValue.value = value
      return true
    } else {
      return Reflect.set(target, key, value, receiver)
    }
  }
}

/**
 * Returns a reactive proxy for the given object.
 *
 * If the object already is reactive, it's returned as-is. If not, a new
 * reactive proxy is created. Direct child properties that are refs are properly
 * handled, as well.
 *
 * @param objectWithRefs - Either an already-reactive object or a simple object
 * that contains refs.
 */
export function proxyRefs<T extends object>(
  objectWithRefs: T
): ShallowUnwrapRef<T> {
  return isReactive(objectWithRefs)
    ? objectWithRefs
    : new Proxy(objectWithRefs, shallowUnwrapHandlers)
}

export type CustomRefFactory<T> = (
  track: () => void,
  trigger: () => void
) => {
  get: () => T
  set: (value: T) => void
}

class CustomRefImpl<T> {
  public dep?: Dep = undefined

  private readonly _get: ReturnType<CustomRefFactory<T>>['get']
  private readonly _set: ReturnType<CustomRefFactory<T>>['set']

  public readonly __v_isRef = true

  constructor(factory: CustomRefFactory<T>) {
    const { get, set } = factory(
      () => trackRefValue(this),
      () => triggerRefValue(this)
    )
    this._get = get
    this._set = set
  }

  get value() {
    return this._get()
  }

  set value(newVal) {
    this._set(newVal)
  }
}

/**
 * Creates a customized ref with explicit control over its dependency tracking
 * and updates triggering.
 *
 * @param factory - The function that receives the `track` and `trigger` callbacks.
 * @see {@link https://vuejs.org/api/reactivity-advanced.html#customref}
 */
export function customRef<T>(factory: CustomRefFactory<T>): Ref<T> {
  return new CustomRefImpl(factory) as any
}

export type ToRefs<T> = {
  [P in keyof T]: IfEquals<
    { [Q in P]: T[P] },
    { -readonly [Q in P]: T[P] },
    ToRef<T[P]>,
    ToRef<T[P], true>
  >
}

/**
 * Converts a reactive object to a plain object where each property of the
 * resulting object is a ref pointing to the corresponding property of the
 * original object. Each individual ref is created using {@link toRef()}.
 *
 * @param object - Reactive object to be made into an object of linked refs.
 * @see {@link https://vuejs.org/api/reactivity-utilities.html#torefs}
 */
export function toRefs<T extends object>(object: T): ToRefs<T> {
  if (__DEV__ && !isProxy(object)) {
    console.warn(`toRefs() expects a reactive object but received a plain one.`)
  }
  const ret: any = isArray(object) ? new Array(object.length) : {}
  for (const key in object) {
    ret[key] = propertyToRef(object, key)
  }
  return ret
}

class ObjectRefImpl<T extends object, K extends keyof T> {
  public readonly __v_isRef = true

  constructor(
    private readonly _object: T,
    private readonly _key: K,
    private readonly _defaultValue?: T[K]
  ) {}

  get value() {
    const val = this._object[this._key]
    return val === undefined ? this._defaultValue! : val
  }

  set value(newVal) {
    this._object[this._key] = newVal
  }

  get dep(): Dep | undefined {
    return getDepFromReactive(toRaw(this._object), this._key)
  }
}

class GetterRefImpl<T> {
  public readonly __v_isRef = true
  public readonly __v_isReadonly = true
  constructor(private readonly _getter: () => T) {}
  get value() {
    return this._getter()
  }
}

export type ToRef<T, RO extends boolean = false> = IfAny<
  T,
  Ref<T>,
  [T] extends [Ref]
    ? T
    : RO extends true
      ? Omit<Ref<T>, 'value'> & { readonly value: T }
      : Ref<T>
>

/**
 * Used to normalize values / refs / getters into refs.
 *
 * @example
 * ```js
 * // returns existing refs as-is
 * toRef(existingRef)
 *
 * // creates a ref that calls the getter on .value access
 * toRef(() => props.foo)
 *
 * // creates normal refs from non-function values
 * // equivalent to ref(1)
 * toRef(1)
 * ```
 *
 * Can also be used to create a ref for a property on a source reactive object.
 * The created ref is synced with its source property: mutating the source
 * property will update the ref, and vice-versa.
 *
 * @example
 * ```js
 * const state = reactive({
 *   foo: 1,
 *   bar: 2
 * })
 *
 * const fooRef = toRef(state, 'foo')
 *
 * // mutating the ref updates the original
 * fooRef.value++
 * console.log(state.foo) // 2
 *
 * // mutating the original also updates the ref
 * state.foo++
 * console.log(fooRef.value) // 3
 * ```
 *
 * @param source - A getter, an existing ref, a non-function value, or a
 *                 reactive object to create a property ref from.
 * @param [key] - (optional) Name of the property in the reactive object.
 * @see {@link https://vuejs.org/api/reactivity-utilities.html#toref}
 */
export function toRef<T>(
  value: T
): T extends () => infer R
  ? Readonly<Ref<R>>
  : T extends Ref
    ? T
    : Ref<UnwrapRef<T>>
export function toRef<T extends object, K extends keyof T>(
  object: T,
  key: K
): ToRef<T[K]>
export function toRef<T extends object, K extends keyof T>(
  object: T,
  key: K,
  defaultValue: T[K]
): ToRef<Exclude<T[K], undefined>>
export function toRef(
  source: Record<string, any> | MaybeRef,
  key?: string,
  defaultValue?: unknown
): Ref {
  if (isRef(source)) {
    return source
  } else if (isFunction(source)) {
    return new GetterRefImpl(source) as any
  } else if (isObject(source) && arguments.length > 1) {
    return propertyToRef(source, key!, defaultValue)
  } else {
    return ref(source)
  }
}

function propertyToRef(
  source: Record<string, any>,
  key: string,
  defaultValue?: unknown
) {
  const val = source[key]
  return isRef(val)
    ? val
    : (new ObjectRefImpl(source, key, defaultValue) as any)
}

// corner case when use narrows type
// Ex. type RelativePath = string & { __brand: unknown }
// RelativePath extends object -> true
type BaseTypes = string | number | boolean

/**
 * This is a special exported interface for other packages to declare
 * additional types that should bail out for ref unwrapping. For example
 * \@vue/runtime-dom can declare it like so in its d.ts:
 *
 * ``` ts
 * declare module '@vue/reactivity' {
 *   export interface RefUnwrapBailTypes {
 *     runtimeDOMBailTypes: Node | Window
 *   }
 * }
 * ```
 */
export interface RefUnwrapBailTypes {}

export type ShallowUnwrapRef<T> = {
  [K in keyof T]: T[K] extends Ref<infer V>
    ? V // if `V` is `unknown` that means it does not extend `Ref` and is undefined
    : T[K] extends Ref<infer V> | undefined
      ? unknown extends V
        ? undefined
        : V | undefined
      : T[K]
}

export type UnwrapRef<T> = T extends ShallowRef<infer V>
  ? V
  : T extends Ref<infer V>
    ? UnwrapRefSimple<V>
    : UnwrapRefSimple<T>

// extracts writable keys and also sets Readonly<Ref> as readonly
type WritableKeysOf<T> = NonNullable<
  {
    [P in keyof T]: IfEquals<
      { [Q in P]: T[P] },
      { -readonly [Q in P]: T[P] },
      [T[P]] extends [ComputedRef]
        ? never
        : [T[P]] extends [Ref]
          ? IfEquals<T[P], Readonly<T[P]>, never, P>
          : P,
      never
    >
  }[keyof T]
>

export type UnwrapRefSimple<T> = T extends
  | Function
  | BaseTypes
  | Ref
  | RefUnwrapBailTypes[keyof RefUnwrapBailTypes]
  | { [RawSymbol]?: true }
  ? T
<<<<<<< HEAD
  : T extends ReadonlyArray<any>
    ? { [K in keyof T]: UnwrapRefSimple<T[K]> }
    : T extends object & { [ShallowReactiveMarker]?: never }
      ? WritableKeysOf<T> extends infer WritableKeys extends keyof T
        ? {
            [P in keyof ({
              [Q in WritableKeys]: T[Q]
            } & {
              readonly [Q in Exclude<keyof T, WritableKeys>]: T[Q]
            })]: P extends symbol ? T[P] : UnwrapRef<T[P]>
          }
        : never
      : T
=======
  : T extends Map<infer K, infer V>
    ? Map<K, UnwrapRefSimple<V>>
    : T extends WeakMap<infer K, infer V>
      ? WeakMap<K, UnwrapRefSimple<V>>
      : T extends Set<infer V>
        ? Set<UnwrapRefSimple<V>>
        : T extends WeakSet<infer V>
          ? WeakSet<UnwrapRefSimple<V>>
          : T extends ReadonlyArray<any>
            ? { [K in keyof T]: UnwrapRefSimple<T[K]> }
            : T extends object & { [ShallowReactiveMarker]?: never }
              ? {
                  [P in keyof T]: P extends symbol ? T[P] : UnwrapRef<T[P]>
                }
              : T
>>>>>>> eb5e307c
<|MERGE_RESOLUTION|>--- conflicted
+++ resolved
@@ -532,21 +532,6 @@
   | RefUnwrapBailTypes[keyof RefUnwrapBailTypes]
   | { [RawSymbol]?: true }
   ? T
-<<<<<<< HEAD
-  : T extends ReadonlyArray<any>
-    ? { [K in keyof T]: UnwrapRefSimple<T[K]> }
-    : T extends object & { [ShallowReactiveMarker]?: never }
-      ? WritableKeysOf<T> extends infer WritableKeys extends keyof T
-        ? {
-            [P in keyof ({
-              [Q in WritableKeys]: T[Q]
-            } & {
-              readonly [Q in Exclude<keyof T, WritableKeys>]: T[Q]
-            })]: P extends symbol ? T[P] : UnwrapRef<T[P]>
-          }
-        : never
-      : T
-=======
   : T extends Map<infer K, infer V>
     ? Map<K, UnwrapRefSimple<V>>
     : T extends WeakMap<infer K, infer V>
@@ -558,8 +543,13 @@
           : T extends ReadonlyArray<any>
             ? { [K in keyof T]: UnwrapRefSimple<T[K]> }
             : T extends object & { [ShallowReactiveMarker]?: never }
-              ? {
-                  [P in keyof T]: P extends symbol ? T[P] : UnwrapRef<T[P]>
-                }
-              : T
->>>>>>> eb5e307c
+              ? WritableKeysOf<T> extends infer WritableKeys extends keyof T
+                ? {
+                    [P in keyof ({
+                      [Q in WritableKeys]: T[Q]
+                    } & {
+                      readonly [Q in Exclude<keyof T, WritableKeys>]: T[Q]
+                    })]: P extends symbol ? T[P] : UnwrapRef<T[P]>
+                  }
+                : never
+              : T