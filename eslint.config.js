--- conflicted
+++ resolved
@@ -124,14 +124,9 @@
   // Private package, browser only + no syntax restrictions
   {
     files: [
-<<<<<<< HEAD
-      'packages/template-explorer/**',
-      'packages/sfc-playground/**',
-      'playground/**',
-=======
       'packages-private/template-explorer/**',
       'packages-private/sfc-playground/**',
->>>>>>> 9a36f2a0
+      'playground/**',
     ],
     rules: {
       'no-restricted-globals': ['error', ...NodeGlobals],
