name: 'ci'
on:
  push:
    branches:
      - '**'
  pull_request:
    branches:
      - main

jobs:
<<<<<<< HEAD
  unit-test:
    runs-on: ubuntu-latest
    if: github.event_name == 'push' || github.event.pull_request.head.repo.full_name != github.repository
    env:
      PUPPETEER_SKIP_DOWNLOAD: 'true'
    steps:
      - uses: actions/checkout@v4

      - name: Install pnpm
        uses: pnpm/action-setup@v4.0.0

      - name: Install Node.js
        uses: actions/setup-node@v4
        with:
          node-version-file: '.node-version'
          cache: 'pnpm'

      - run: pnpm install

      - name: Run unit tests
        run: pnpm run test-unit

  lint-and-test-dts:
    runs-on: ubuntu-latest
    if: github.event_name == 'push' || github.event.pull_request.head.repo.full_name != github.repository
    env:
      PUPPETEER_SKIP_DOWNLOAD: 'true'
    steps:
      - uses: actions/checkout@v4

      - name: Install pnpm
        uses: pnpm/action-setup@v4.0.0

      - name: Install Node.js
        uses: actions/setup-node@v4
        with:
          node-version-file: '.node-version'
          cache: 'pnpm'

      - run: pnpm install

      - name: Run eslint
        run: pnpm run lint

      - name: Run prettier
        run: pnpm run format-check

      - name: Run type declaration tests
        run: pnpm run test-dts

  release:
    runs-on: ubuntu-latest
    needs: [unit-test, lint-and-test-dts]
    permissions:
      contents: read
      id-token: write
    steps:
      - uses: actions/checkout@v4

      - name: Install pnpm
        uses: pnpm/action-setup@v2

      - name: Install Node.js
        uses: actions/setup-node@v4
        with:
          node-version-file: '.node-version'
          registry-url: 'https://registry.npmjs.org'
          cache: 'pnpm'

      - run: pnpm install

      - name: Build
        run: pnpm build --withTypes

      - name: Publish
        run: pnpm dlx pkg-pr-new@0.0 publish './packages/*' --template './playground' --pnpm

  # benchmarks:
  #   runs-on: ubuntu-latest
  #   if: github.event_name == 'push' || github.event.pull_request.head.repo.full_name != github.repository
  #   env:
  #     PUPPETEER_SKIP_DOWNLOAD: 'true'
  #   steps:
  #     - uses: actions/checkout@v4

  #     - name: Install pnpm
  #       uses: pnpm/action-setup@v3.0.0

  #     - name: Install Node.js
  #       uses: actions/setup-node@v4
  #       with:
  #         node-version-file: '.node-version'
  #         cache: 'pnpm'

  #     - run: pnpm install

  #     - name: Run benchmarks
  #       uses: CodSpeedHQ/action@v2
  #       with:
  #         run: pnpm vitest bench --run
  #         token: ${{ secrets.CODSPEED_TOKEN }}
=======
  test:
    if: ${{ ! startsWith(github.event.head_commit.message, 'release:') && (github.event_name == 'push' || github.event.pull_request.head.repo.full_name != github.repository) }}
    uses: ./.github/workflows/test.yml
>>>>>>> 23e09880
<|MERGE_RESOLUTION|>--- conflicted
+++ resolved
@@ -8,110 +8,6 @@
       - main
 
 jobs:
-<<<<<<< HEAD
-  unit-test:
-    runs-on: ubuntu-latest
-    if: github.event_name == 'push' || github.event.pull_request.head.repo.full_name != github.repository
-    env:
-      PUPPETEER_SKIP_DOWNLOAD: 'true'
-    steps:
-      - uses: actions/checkout@v4
-
-      - name: Install pnpm
-        uses: pnpm/action-setup@v4.0.0
-
-      - name: Install Node.js
-        uses: actions/setup-node@v4
-        with:
-          node-version-file: '.node-version'
-          cache: 'pnpm'
-
-      - run: pnpm install
-
-      - name: Run unit tests
-        run: pnpm run test-unit
-
-  lint-and-test-dts:
-    runs-on: ubuntu-latest
-    if: github.event_name == 'push' || github.event.pull_request.head.repo.full_name != github.repository
-    env:
-      PUPPETEER_SKIP_DOWNLOAD: 'true'
-    steps:
-      - uses: actions/checkout@v4
-
-      - name: Install pnpm
-        uses: pnpm/action-setup@v4.0.0
-
-      - name: Install Node.js
-        uses: actions/setup-node@v4
-        with:
-          node-version-file: '.node-version'
-          cache: 'pnpm'
-
-      - run: pnpm install
-
-      - name: Run eslint
-        run: pnpm run lint
-
-      - name: Run prettier
-        run: pnpm run format-check
-
-      - name: Run type declaration tests
-        run: pnpm run test-dts
-
-  release:
-    runs-on: ubuntu-latest
-    needs: [unit-test, lint-and-test-dts]
-    permissions:
-      contents: read
-      id-token: write
-    steps:
-      - uses: actions/checkout@v4
-
-      - name: Install pnpm
-        uses: pnpm/action-setup@v2
-
-      - name: Install Node.js
-        uses: actions/setup-node@v4
-        with:
-          node-version-file: '.node-version'
-          registry-url: 'https://registry.npmjs.org'
-          cache: 'pnpm'
-
-      - run: pnpm install
-
-      - name: Build
-        run: pnpm build --withTypes
-
-      - name: Publish
-        run: pnpm dlx pkg-pr-new@0.0 publish './packages/*' --template './playground' --pnpm
-
-  # benchmarks:
-  #   runs-on: ubuntu-latest
-  #   if: github.event_name == 'push' || github.event.pull_request.head.repo.full_name != github.repository
-  #   env:
-  #     PUPPETEER_SKIP_DOWNLOAD: 'true'
-  #   steps:
-  #     - uses: actions/checkout@v4
-
-  #     - name: Install pnpm
-  #       uses: pnpm/action-setup@v3.0.0
-
-  #     - name: Install Node.js
-  #       uses: actions/setup-node@v4
-  #       with:
-  #         node-version-file: '.node-version'
-  #         cache: 'pnpm'
-
-  #     - run: pnpm install
-
-  #     - name: Run benchmarks
-  #       uses: CodSpeedHQ/action@v2
-  #       with:
-  #         run: pnpm vitest bench --run
-  #         token: ${{ secrets.CODSPEED_TOKEN }}
-=======
   test:
     if: ${{ ! startsWith(github.event.head_commit.message, 'release:') && (github.event_name == 'push' || github.event.pull_request.head.repo.full_name != github.repository) }}
-    uses: ./.github/workflows/test.yml
->>>>>>> 23e09880
+    uses: ./.github/workflows/test.yml