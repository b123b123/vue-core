--- conflicted
+++ resolved
@@ -35,22 +35,6 @@
       - name: Install dependencies
         run: pnpm install
 
-<<<<<<< HEAD
-      - name: Download PR number
-        uses: dawidd6/action-download-artifact@v3
-        with:
-          name: pr-number
-          run_id: ${{ github.event.workflow_run.id }}
-          path: /tmp/pr-number
-
-      - name: Read PR Number
-        id: pr-number
-        uses: juliangruber/read-file-action@v1
-        with:
-          path: /tmp/pr-number/pr.txt
-
-=======
->>>>>>> f8eba75d
       - name: Download Size Data
         uses: dawidd6/action-download-artifact@v3
         with:
