--- conflicted
+++ resolved
@@ -11,12 +11,8 @@
     "enableNonBrowserBranches": true
   },
   "dependencies": {
-<<<<<<< HEAD
     "@vue/compiler-vapor": "workspace:^",
-    "monaco-editor": "^0.51.0",
-=======
     "monaco-editor": "^0.52.0",
->>>>>>> b5ff9300
     "source-map-js": "^1.2.1"
   }
 }